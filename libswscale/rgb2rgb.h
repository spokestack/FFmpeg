--- conflicted
+++ resolved
@@ -63,11 +63,7 @@
 void rgb15tobgr16(const uint8_t *src, uint8_t *dst, int src_size);
 void rgb15tobgr15(const uint8_t *src, uint8_t *dst, int src_size);
 void rgb12tobgr12(const uint8_t *src, uint8_t *dst, int src_size);
-<<<<<<< HEAD
-=======
 void    rgb12to15(const uint8_t *src, uint8_t *dst, int src_size);
-void   bgr8torgb8(const uint8_t *src, uint8_t *dst, int src_size);
->>>>>>> 68d6012c
 
 void shuffle_bytes_0321(const uint8_t *src, uint8_t *dst, int src_size);
 void shuffle_bytes_1230(const uint8_t *src, uint8_t *dst, int src_size);
