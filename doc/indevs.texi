@chapter Input Devices
@c man begin INPUT DEVICES

Input devices are configured elements in FFmpeg which allow to access
the data coming from a multimedia device attached to your system.

When you configure your FFmpeg build, all the supported input devices
are enabled by default. You can list all available ones using the
configure option "--list-indevs".

You can disable all the input devices using the configure option
"--disable-indevs", and selectively enable an input device using the
option "--enable-indev=@var{INDEV}", or you can disable a particular
input device using the option "--disable-indev=@var{INDEV}".

The option "-devices" of the ff* tools will display the list of
supported input devices.

A description of the currently available input devices follows.

@section alsa

ALSA (Advanced Linux Sound Architecture) input device.

To enable this input device during configuration you need libasound
installed on your system.

This device allows capturing from an ALSA device. The name of the
device to capture has to be an ALSA card identifier.

An ALSA identifier has the syntax:
@example
hw:@var{CARD}[,@var{DEV}[,@var{SUBDEV}]]
@end example

where the @var{DEV} and @var{SUBDEV} components are optional.

The three arguments (in order: @var{CARD},@var{DEV},@var{SUBDEV})
specify card number or identifier, device number and subdevice number
(-1 means any).

To see the list of cards currently recognized by your system check the
files @file{/proc/asound/cards} and @file{/proc/asound/devices}.

For example to capture with @command{ffmpeg} from an ALSA device with
card id 0, you may run the command:
@example
ffmpeg -f alsa -i hw:0 alsaout.wav
@end example

For more information see:
@url{http://www.alsa-project.org/alsa-doc/alsa-lib/pcm.html}

@section avfoundation

AVFoundation input device.

AVFoundation is the currently recommended framework by Apple for streamgrabbing on OSX >= 10.7 as well as on iOS.
The older QTKit framework has been marked deprecated since OSX version 10.7.

The input filename has to be given in the following syntax:
@example
-i "[[VIDEO]:[AUDIO]]"
@end example
The first entry selects the video input while the latter selects the audio input.
The stream has to be specified by the device name or the device index as shown by the device list.
Alternatively, the video and/or audio input device can be chosen by index using the
@option{
    -video_device_index <INDEX>
}
and/or
@option{
    -audio_device_index <INDEX>
}
, overriding any
device name or index given in the input filename.

All available devices can be enumerated by using @option{-list_devices true}, listing
all device names and corresponding indices.

There are two device name aliases:
@table @code

@item default
Select the AVFoundation default device of the corresponding type.

@item none
Do not record the corresponding media type.
This is equivalent to specifying an empty device name or index.

@end table

@subsection Options

AVFoundation supports the following options:

@table @option

@item -list_devices <TRUE|FALSE>
If set to true, a list of all available input devices is given showing all
device names and indices.

@item -video_device_index <INDEX>
Specify the video device by its index. Overrides anything given in the input filename.

@item -audio_device_index <INDEX>
Specify the audio device by its index. Overrides anything given in the input filename.

@item -pixel_format <FORMAT>
Request the video device to use a specific pixel format.
If the specified format is not supported, a list of available formats is given
und the first one in this list is used instead. Available pixel formats are:
@code{monob, rgb555be, rgb555le, rgb565be, rgb565le, rgb24, bgr24, 0rgb, bgr0, 0bgr, rgb0,
 bgr48be, uyvy422, yuva444p, yuva444p16le, yuv444p, yuv422p16, yuv422p10, yuv444p10,
 yuv420p, nv12, yuyv422, gray}

@end table

@subsection Examples

@itemize

@item
Print the list of AVFoundation supported devices and exit:
@example
$ ffmpeg -f avfoundation -list_devices true -i ""
@end example

@item
Record video from video device 0 and audio from audio device 0 into out.avi:
@example
$ ffmpeg -f avfoundation -i "0:0" out.avi
@end example

@item
Record video from video device 2 and audio from audio device 1 into out.avi:
@example
$ ffmpeg -f avfoundation -video_device_index 2 -i ":1" out.avi
@end example

@item
Record video from the system default video device using the pixel format bgr0 and do not record any audio into out.avi:
@example
$ ffmpeg -f avfoundation -pixel_format bgr0 -i "default:none" out.avi
@end example

@end itemize

@section bktr

BSD video input device.

@section dshow

Windows DirectShow input device.

DirectShow support is enabled when FFmpeg is built with the mingw-w64 project.
Currently only audio and video devices are supported.

Multiple devices may be opened as separate inputs, but they may also be
opened on the same input, which should improve synchronism between them.

The input name should be in the format:

@example
@var{TYPE}=@var{NAME}[:@var{TYPE}=@var{NAME}]
@end example

where @var{TYPE} can be either @var{audio} or @var{video},
and @var{NAME} is the device's name or alternative name..

@subsection Options

If no options are specified, the device's defaults are used.
If the device does not support the requested options, it will
fail to open.

@table @option

@item video_size
Set the video size in the captured video.

@item framerate
Set the frame rate in the captured video.

@item sample_rate
Set the sample rate (in Hz) of the captured audio.

@item sample_size
Set the sample size (in bits) of the captured audio.

@item channels
Set the number of channels in the captured audio.

@item list_devices
If set to @option{true}, print a list of devices and exit.

@item list_options
If set to @option{true}, print a list of selected device's options
and exit.

@item video_device_number
Set video device number for devices with same name (starts at 0,
defaults to 0).

@item audio_device_number
Set audio device number for devices with same name (starts at 0,
defaults to 0).

@item pixel_format
Select pixel format to be used by DirectShow. This may only be set when
the video codec is not set or set to rawvideo.

@item audio_buffer_size
Set audio device buffer size in milliseconds (which can directly
impact latency, depending on the device).
Defaults to using the audio device's
default buffer size (typically some multiple of 500ms).
Setting this value too low can degrade performance.
See also
@url{http://msdn.microsoft.com/en-us/library/windows/desktop/dd377582(v=vs.85).aspx}

@item video_pin_name
Select video capture pin to use by name or alternative name.

@item audio_pin_name
Select audio capture pin to use by name or alternative name.

@item crossbar_video_input_pin_number
Select video input pin number for crossbar device. This will be
routed to the crossbar device's Video Decoder output pin.
Note that changing this value can affect future invocations
(sets a new default) until system reboot occurs.

@item crossbar_audio_input_pin_number
Select audio input pin number for crossbar device. This will be
routed to the crossbar device's Audio Decoder output pin.
Note that changing this value can affect future invocations
(sets a new default) until system reboot occurs.

@item show_video_device_dialog
If set to @option{true}, before capture starts, popup a display dialog
to the end user, allowing them to change video filter properties
and configurations manually.
Note that for crossbar devices, adjusting values in this dialog
may be needed at times to toggle between PAL (25 fps) and NTSC (29.97)
input frame rates, sizes, interlacing, etc.  Changing these values can
enable different scan rates/frame rates and avoiding green bars at
the bottom, flickering scan lines, etc.
Note that with some devices, changing these properties can also affect future
invocations (sets new defaults) until system reboot occurs.

@item show_audio_device_dialog
If set to @option{true}, before capture starts, popup a display dialog
to the end user, allowing them to change audio filter properties
and configurations manually.

@item show_video_crossbar_connection_dialog
If set to @option{true}, before capture starts, popup a display
dialog to the end user, allowing them to manually
modify crossbar pin routings, when it opens a video device.

@item show_audio_crossbar_connection_dialog
If set to @option{true}, before capture starts, popup a display
dialog to the end user, allowing them to manually
modify crossbar pin routings, when it opens an audio device.

@item show_analog_tv_tuner_dialog
If set to @option{true}, before capture starts, popup a display
dialog to the end user, allowing them to manually
modify TV channels and frequencies.

@item show_analog_tv_tuner_audio_dialog
If set to @option{true}, before capture starts, popup a display
dialog to the end user, allowing them to manually
modify TV audio (like mono vs. stereo, Language A,B or C).

@end table

@subsection Examples

@itemize

@item
Print the list of DirectShow supported devices and exit:
@example
$ ffmpeg -list_devices true -f dshow -i dummy
@end example

@item
Open video device @var{Camera}:
@example
$ ffmpeg -f dshow -i video="Camera"
@end example

@item
Open second video device with name @var{Camera}:
@example
$ ffmpeg -f dshow -video_device_number 1 -i video="Camera"
@end example

@item
Open video device @var{Camera} and audio device @var{Microphone}:
@example
$ ffmpeg -f dshow -i video="Camera":audio="Microphone"
@end example

@item
Print the list of supported options in selected device and exit:
@example
$ ffmpeg -list_options true -f dshow -i video="Camera"
@end example

@item
Specify pin names to capture by name or alternative name, specify alternative device name:
@example
$ ffmpeg -f dshow -audio_pin_name "Audio Out" -video_pin_name 2 -i video=video="@@device_pnp_\\?\pci#ven_1a0a&dev_6200&subsys_62021461&rev_01#4&e2c7dd6&0&00e1#@{65e8773d-8f56-11d0-a3b9-00a0c9223196@}\@{ca465100-deb0-4d59-818f-8c477184adf6@}":audio="Microphone"
@end example

@item
Configure a crossbar device, specifying crossbar pins, allow user to adjust video capture properties at startup:
@example
$ ffmpeg -f dshow -show_video_device_dialog true -crossbar_video_input_pin_number 0
     -crossbar_audio_input_pin_number 3 -i video="AVerMedia BDA Analog Capture":audio="AVerMedia BDA Analog Capture"
@end example

@end itemize

@section dv1394

Linux DV 1394 input device.

@section fbdev

Linux framebuffer input device.

The Linux framebuffer is a graphic hardware-independent abstraction
layer to show graphics on a computer monitor, typically on the
console. It is accessed through a file device node, usually
@file{/dev/fb0}.

For more detailed information read the file
Documentation/fb/framebuffer.txt included in the Linux source tree.

To record from the framebuffer device @file{/dev/fb0} with
@command{ffmpeg}:
@example
ffmpeg -f fbdev -r 10 -i /dev/fb0 out.avi
@end example

You can take a single screenshot image with the command:
@example
ffmpeg -f fbdev -frames:v 1 -r 1 -i /dev/fb0 screenshot.jpeg
@end example

See also @url{http://linux-fbdev.sourceforge.net/}, and fbset(1).

@section gdigrab

Win32 GDI-based screen capture device.

This device allows you to capture a region of the display on Windows.

There are two options for the input filename:
@example
desktop
@end example
or
@example
title=@var{window_title}
@end example

The first option will capture the entire desktop, or a fixed region of the
desktop. The second option will instead capture the contents of a single
window, regardless of its position on the screen.

For example, to grab the entire desktop using @command{ffmpeg}:
@example
ffmpeg -f gdigrab -framerate 6 -i desktop out.mpg
@end example

Grab a 640x480 region at position @code{10,20}:
@example
ffmpeg -f gdigrab -framerate 6 -offset_x 10 -offset_y 20 -video_size vga -i desktop out.mpg
@end example

Grab the contents of the window named "Calculator"
@example
ffmpeg -f gdigrab -framerate 6 -i title=Calculator out.mpg
@end example

@subsection Options

@table @option
@item draw_mouse
Specify whether to draw the mouse pointer. Use the value @code{0} to
not draw the pointer. Default value is @code{1}.

@item framerate
Set the grabbing frame rate. Default value is @code{ntsc},
corresponding to a frame rate of @code{30000/1001}.

@item show_region
Show grabbed region on screen.

If @var{show_region} is specified with @code{1}, then the grabbing
region will be indicated on screen. With this option, it is easy to
know what is being grabbed if only a portion of the screen is grabbed.

Note that @var{show_region} is incompatible with grabbing the contents
of a single window.

For example:
@example
ffmpeg -f gdigrab -show_region 1 -framerate 6 -video_size cif -offset_x 10 -offset_y 20 -i desktop out.mpg
@end example

@item video_size
Set the video frame size. The default is to capture the full screen if @file{desktop} is selected, or the full window size if @file{title=@var{window_title}} is selected.

@item offset_x
When capturing a region with @var{video_size}, set the distance from the left edge of the screen or desktop.

Note that the offset calculation is from the top left corner of the primary monitor on Windows. If you have a monitor positioned to the left of your primary monitor, you will need to use a negative @var{offset_x} value to move the region to that monitor.

@item offset_y
When capturing a region with @var{video_size}, set the distance from the top edge of the screen or desktop.

Note that the offset calculation is from the top left corner of the primary monitor on Windows. If you have a monitor positioned above your primary monitor, you will need to use a negative @var{offset_y} value to move the region to that monitor.

@end table

@section iec61883

FireWire DV/HDV input device using libiec61883.

To enable this input device, you need libiec61883, libraw1394 and
libavc1394 installed on your system. Use the configure option
@code{--enable-libiec61883} to compile with the device enabled.

The iec61883 capture device supports capturing from a video device
connected via IEEE1394 (FireWire), using libiec61883 and the new Linux
FireWire stack (juju). This is the default DV/HDV input method in Linux
Kernel 2.6.37 and later, since the old FireWire stack was removed.

Specify the FireWire port to be used as input file, or "auto"
to choose the first port connected.

@subsection Options

@table @option

@item dvtype
Override autodetection of DV/HDV. This should only be used if auto
detection does not work, or if usage of a different device type
should be prohibited. Treating a DV device as HDV (or vice versa) will
not work and result in undefined behavior.
The values @option{auto}, @option{dv} and @option{hdv} are supported.

@item dvbuffer
Set maximum size of buffer for incoming data, in frames. For DV, this
is an exact value. For HDV, it is not frame exact, since HDV does
not have a fixed frame size.

@item dvguid
Select the capture device by specifying it's GUID. Capturing will only
be performed from the specified device and fails if no device with the
given GUID is found. This is useful to select the input if multiple
devices are connected at the same time.
Look at /sys/bus/firewire/devices to find out the GUIDs.

@end table

@subsection Examples

@itemize

@item
Grab and show the input of a FireWire DV/HDV device.
@example
ffplay -f iec61883 -i auto
@end example

@item
Grab and record the input of a FireWire DV/HDV device,
using a packet buffer of 100000 packets if the source is HDV.
@example
ffmpeg -f iec61883 -i auto -hdvbuffer 100000 out.mpg
@end example

@end itemize

@section jack

JACK input device.

To enable this input device during configuration you need libjack
installed on your system.

A JACK input device creates one or more JACK writable clients, one for
each audio channel, with name @var{client_name}:input_@var{N}, where
@var{client_name} is the name provided by the application, and @var{N}
is a number which identifies the channel.
Each writable client will send the acquired data to the FFmpeg input
device.

Once you have created one or more JACK readable clients, you need to
connect them to one or more JACK writable clients.

To connect or disconnect JACK clients you can use the @command{jack_connect}
and @command{jack_disconnect} programs, or do it through a graphical interface,
for example with @command{qjackctl}.

To list the JACK clients and their properties you can invoke the command
@command{jack_lsp}.

Follows an example which shows how to capture a JACK readable client
with @command{ffmpeg}.
@example
# Create a JACK writable client with name "ffmpeg".
$ ffmpeg -f jack -i ffmpeg -y out.wav

# Start the sample jack_metro readable client.
$ jack_metro -b 120 -d 0.2 -f 4000

# List the current JACK clients.
$ jack_lsp -c
system:capture_1
system:capture_2
system:playback_1
system:playback_2
ffmpeg:input_1
metro:120_bpm

# Connect metro to the ffmpeg writable client.
$ jack_connect metro:120_bpm ffmpeg:input_1
@end example

For more information read:
@url{http://jackaudio.org/}

@section lavfi

Libavfilter input virtual device.

This input device reads data from the open output pads of a libavfilter
filtergraph.

For each filtergraph open output, the input device will create a
corresponding stream which is mapped to the generated output. Currently
only video data is supported. The filtergraph is specified through the
option @option{graph}.

@subsection Options

@table @option

@item graph
Specify the filtergraph to use as input. Each video open output must be
labelled by a unique string of the form "out@var{N}", where @var{N} is a
number starting from 0 corresponding to the mapped input stream
generated by the device.
The first unlabelled output is automatically assigned to the "out0"
label, but all the others need to be specified explicitly.

The suffix "+subcc" can be appended to the output label to create an extra
stream with the closed captions packets attached to that output
(experimental; only for EIA-608 / CEA-708 for now).
The subcc streams are created after all the normal streams, in the order of
the corresponding stream.
For example, if there is "out19+subcc", "out7+subcc" and up to "out42", the
stream #43 is subcc for stream #7 and stream #44 is subcc for stream #19.

If not specified defaults to the filename specified for the input
device.

@item graph_file
Set the filename of the filtergraph to be read and sent to the other
filters. Syntax of the filtergraph is the same as the one specified by
the option @var{graph}.

@end table

@subsection Examples

@itemize
@item
Create a color video stream and play it back with @command{ffplay}:
@example
ffplay -f lavfi -graph "color=c=pink [out0]" dummy
@end example

@item
As the previous example, but use filename for specifying the graph
description, and omit the "out0" label:
@example
ffplay -f lavfi color=c=pink
@end example

@item
Create three different video test filtered sources and play them:
@example
ffplay -f lavfi -graph "testsrc [out0]; testsrc,hflip [out1]; testsrc,negate [out2]" test3
@end example

@item
Read an audio stream from a file using the amovie source and play it
back with @command{ffplay}:
@example
ffplay -f lavfi "amovie=test.wav"
@end example

@item
Read an audio stream and a video stream and play it back with
@command{ffplay}:
@example
ffplay -f lavfi "movie=test.avi[out0];amovie=test.wav[out1]"
@end example

@item
Dump decoded frames to images and closed captions to a file (experimental):
@example
ffmpeg -f lavfi -i "movie=test.ts[out0+subcc]" -map v frame%08d.png -map s -c copy -f rawvideo subcc.bin
@end example

@end itemize

@section libcdio

Audio-CD input device based on libcdio.

To enable this input device during configuration you need libcdio
installed on your system. It requires the configure option
@code{--enable-libcdio}.

This device allows playing and grabbing from an Audio-CD.

For example to copy with @command{ffmpeg} the entire Audio-CD in @file{/dev/sr0},
you may run the command:
@example
ffmpeg -f libcdio -i /dev/sr0 cd.wav
@end example

@subsection Options
@table @option
@item speed
Set drive reading speed. Default value is 0.

The speed is specified CD-ROM speed units. The speed is set through
the libcdio @code{cdio_cddap_speed_set} function. On many CD-ROM
drives, specifying a value too large will result in using the fastest
speed.

@item paranoia_mode
Set paranoia recovery mode flags. It accepts one of the following values:

@table @samp
@item disable
@item verify
@item overlap
@item neverskip
@item full
@end table

Default value is @samp{disable}.

For more information about the available recovery modes, consult the
paranoia project documentation.
@end table

@section libdc1394

IIDC1394 input device, based on libdc1394 and libraw1394.

Requires the configure option @code{--enable-libdc1394}.

@section openal

The OpenAL input device provides audio capture on all systems with a
working OpenAL 1.1 implementation.

To enable this input device during configuration, you need OpenAL
headers and libraries installed on your system, and need to configure
FFmpeg with @code{--enable-openal}.

OpenAL headers and libraries should be provided as part of your OpenAL
implementation, or as an additional download (an SDK). Depending on your
installation you may need to specify additional flags via the
@code{--extra-cflags} and @code{--extra-ldflags} for allowing the build
system to locate the OpenAL headers and libraries.

An incomplete list of OpenAL implementations follows:

@table @strong
@item Creative
The official Windows implementation, providing hardware acceleration
with supported devices and software fallback.
See @url{http://openal.org/}.
@item OpenAL Soft
Portable, open source (LGPL) software implementation. Includes
backends for the most common sound APIs on the Windows, Linux,
Solaris, and BSD operating systems.
See @url{http://kcat.strangesoft.net/openal.html}.
@item Apple
OpenAL is part of Core Audio, the official Mac OS X Audio interface.
See @url{http://developer.apple.com/technologies/mac/audio-and-video.html}
@end table

This device allows one to capture from an audio input device handled
through OpenAL.

You need to specify the name of the device to capture in the provided
filename. If the empty string is provided, the device will
automatically select the default device. You can get the list of the
supported devices by using the option @var{list_devices}.

@subsection Options

@table @option

@item channels
Set the number of channels in the captured audio. Only the values
@option{1} (monaural) and @option{2} (stereo) are currently supported.
Defaults to @option{2}.

@item sample_size
Set the sample size (in bits) of the captured audio. Only the values
@option{8} and @option{16} are currently supported. Defaults to
@option{16}.

@item sample_rate
Set the sample rate (in Hz) of the captured audio.
Defaults to @option{44.1k}.

@item list_devices
If set to @option{true}, print a list of devices and exit.
Defaults to @option{false}.

@end table

@subsection Examples

Print the list of OpenAL supported devices and exit:
@example
$ ffmpeg -list_devices true -f openal -i dummy out.ogg
@end example

Capture from the OpenAL device @file{DR-BT101 via PulseAudio}:
@example
$ ffmpeg -f openal -i 'DR-BT101 via PulseAudio' out.ogg
@end example

Capture from the default device (note the empty string '' as filename):
@example
$ ffmpeg -f openal -i '' out.ogg
@end example

Capture from two devices simultaneously, writing to two different files,
within the same @command{ffmpeg} command:
@example
$ ffmpeg -f openal -i 'DR-BT101 via PulseAudio' out1.ogg -f openal -i 'ALSA Default' out2.ogg
@end example
Note: not all OpenAL implementations support multiple simultaneous capture -
try the latest OpenAL Soft if the above does not work.

@section oss

Open Sound System input device.

The filename to provide to the input device is the device node
representing the OSS input device, and is usually set to
@file{/dev/dsp}.

For example to grab from @file{/dev/dsp} using @command{ffmpeg} use the
command:
@example
ffmpeg -f oss -i /dev/dsp /tmp/oss.wav
@end example

For more information about OSS see:
@url{http://manuals.opensound.com/usersguide/dsp.html}

@section pulse

PulseAudio input device.

To enable this output device you need to configure FFmpeg with @code{--enable-libpulse}.

The filename to provide to the input device is a source device or the
string "default"

To list the PulseAudio source devices and their properties you can invoke
the command @command{pactl list sources}.

More information about PulseAudio can be found on @url{http://www.pulseaudio.org}.

@subsection Options
@table @option
@item server
Connect to a specific PulseAudio server, specified by an IP address.
Default server is used when not provided.

@item name
Specify the application name PulseAudio will use when showing active clients,
by default it is the @code{LIBAVFORMAT_IDENT} string.

@item stream_name
Specify the stream name PulseAudio will use when showing active streams,
by default it is "record".

@item sample_rate
Specify the samplerate in Hz, by default 48kHz is used.

@item channels
Specify the channels in use, by default 2 (stereo) is set.

@item frame_size
Specify the number of bytes per frame, by default it is set to 1024.

@item fragment_size
Specify the minimal buffering fragment in PulseAudio, it will affect the
audio latency. By default it is unset.
@end table

@subsection Examples
Record a stream from default device:
@example
ffmpeg -f pulse -i default /tmp/pulse.wav
@end example

@section qtkit

QTKit input device.

The filename passed as input is parsed to contain either a device name or index.
The device index can also be given by using -video_device_index.
A given device index will override any given device name.
If the desired device consists of numbers only, use -video_device_index to identify it.
The default device will be chosen if an empty string  or the device name "default" is given.
The available devices can be enumerated by using -list_devices.

@example
ffmpeg -f qtkit -i "0" out.mpg
@end example

@example
ffmpeg -f qtkit -video_device_index 0 -i "" out.mpg
@end example

@example
ffmpeg -f qtkit -i "default" out.mpg
@end example

@example
ffmpeg -f qtkit -list_devices true -i ""
@end example

@section sndio

sndio input device.

To enable this input device during configuration you need libsndio
installed on your system.

The filename to provide to the input device is the device node
representing the sndio input device, and is usually set to
@file{/dev/audio0}.

For example to grab from @file{/dev/audio0} using @command{ffmpeg} use the
command:
@example
ffmpeg -f sndio -i /dev/audio0 /tmp/oss.wav
@end example

@section video4linux2, v4l2

Video4Linux2 input video device.

"v4l2" can be used as alias for "video4linux2".

If FFmpeg is built with v4l-utils support (by using the
@code{--enable-libv4l2} configure option), it is possible to use it with the
@code{-use_libv4l2} input device option.

The name of the device to grab is a file device node, usually Linux
systems tend to automatically create such nodes when the device
(e.g. an USB webcam) is plugged into the system, and has a name of the
kind @file{/dev/video@var{N}}, where @var{N} is a number associated to
the device.

Video4Linux2 devices usually support a limited set of
@var{width}x@var{height} sizes and frame rates. You can check which are
supported using @command{-list_formats all} for Video4Linux2 devices.
Some devices, like TV cards, support one or more standards. It is possible
to list all the supported standards using @command{-list_standards all}.

The time base for the timestamps is 1 microsecond. Depending on the kernel
version and configuration, the timestamps may be derived from the real time
clock (origin at the Unix Epoch) or the monotonic clock (origin usually at
boot time, unaffected by NTP or manual changes to the clock). The
@option{-timestamps abs} or @option{-ts abs} option can be used to force
conversion into the real time clock.

Some usage examples of the video4linux2 device with @command{ffmpeg}
and @command{ffplay}:
@itemize
@item
Grab and show the input of a video4linux2 device:
@example
<<<<<<< HEAD
ffplay -f video4linux2 -framerate 30 -video_size hd720 /dev/video0
@end example
=======
# List supported formats for a video4linux2 device.
avplay -f video4linux2 -list_formats all /dev/video0

# Grab and show the input of a video4linux2 device.
avplay -f video4linux2 -framerate 30 -video_size hd720 /dev/video0
>>>>>>> cecf45b2

@item
Grab and record the input of a video4linux2 device, leave the
frame rate and size as previously set:
@example
ffmpeg -f video4linux2 -input_format mjpeg -i /dev/video0 out.mpeg
@end example
@end itemize

For more information about Video4Linux, check @url{http://linuxtv.org/}.

@subsection Options

@table @option
@item standard
Set the standard. Must be the name of a supported standard. To get a
list of the supported standards, use the @option{list_standards}
option.

@item channel
Set the input channel number. Default to -1, which means using the
previously selected channel.

@item video_size
Set the video frame size. The argument must be a string in the form
@var{WIDTH}x@var{HEIGHT} or a valid size abbreviation.

@item pixel_format
Select the pixel format (only valid for raw video input).

@item input_format
Set the preferred pixel format (for raw video) or a codec name.
This option allows one to select the input format, when several are
available.

@item framerate
Set the preferred video frame rate.

@item list_formats
List available formats (supported pixel formats, codecs, and frame
sizes) and exit.

Available values are:
@table @samp
@item all
Show all available (compressed and non-compressed) formats.

@item raw
Show only raw video (non-compressed) formats.

@item compressed
Show only compressed formats.
@end table

@item list_standards
List supported standards and exit.

Available values are:
@table @samp
@item all
Show all supported standards.
@end table

@item timestamps, ts
Set type of timestamps for grabbed frames.

Available values are:
@table @samp
@item default
Use timestamps from the kernel.

@item abs
Use absolute timestamps (wall clock).

@item mono2abs
Force conversion from monotonic to absolute timestamps.
@end table

Default value is @code{default}.
@end table

@section vfwcap

VfW (Video for Windows) capture input device.

The filename passed as input is the capture driver number, ranging from
0 to 9. You may use "list" as filename to print a list of drivers. Any
other filename will be interpreted as device number 0.

@section x11grab

X11 video input device.

To enable this input device during configuration you need libxcb
installed on your system. It will be automatically detected during
configuration.

Alternatively, the configure option @option{--enable-x11grab} exists
for legacy Xlib users.

This device allows one to capture a region of an X11 display.

The filename passed as input has the syntax:
@example
[@var{hostname}]:@var{display_number}.@var{screen_number}[+@var{x_offset},@var{y_offset}]
@end example

@var{hostname}:@var{display_number}.@var{screen_number} specifies the
X11 display name of the screen to grab from. @var{hostname} can be
omitted, and defaults to "localhost". The environment variable
@env{DISPLAY} contains the default display name.

@var{x_offset} and @var{y_offset} specify the offsets of the grabbed
area with respect to the top-left border of the X11 screen. They
default to 0.

Check the X11 documentation (e.g. @command{man X}) for more detailed
information.

Use the @command{xdpyinfo} program for getting basic information about
the properties of your X11 display (e.g. grep for "name" or
"dimensions").

For example to grab from @file{:0.0} using @command{ffmpeg}:
@example
ffmpeg -f x11grab -framerate 25 -video_size cif -i :0.0 out.mpg
@end example

Grab at position @code{10,20}:
@example
ffmpeg -f x11grab -framerate 25 -video_size cif -i :0.0+10,20 out.mpg
@end example

@subsection Options

@table @option
@item draw_mouse
Specify whether to draw the mouse pointer. A value of @code{0} specify
not to draw the pointer. Default value is @code{1}.

@item follow_mouse
Make the grabbed area follow the mouse. The argument can be
@code{centered} or a number of pixels @var{PIXELS}.

When it is specified with "centered", the grabbing region follows the mouse
pointer and keeps the pointer at the center of region; otherwise, the region
follows only when the mouse pointer reaches within @var{PIXELS} (greater than
zero) to the edge of region.

For example:
@example
ffmpeg -f x11grab -follow_mouse centered -framerate 25 -video_size cif -i :0.0 out.mpg
@end example

To follow only when the mouse pointer reaches within 100 pixels to edge:
@example
ffmpeg -f x11grab -follow_mouse 100 -framerate 25 -video_size cif -i :0.0 out.mpg
@end example

@item framerate
Set the grabbing frame rate. Default value is @code{ntsc},
corresponding to a frame rate of @code{30000/1001}.

@item show_region
Show grabbed region on screen.

If @var{show_region} is specified with @code{1}, then the grabbing
region will be indicated on screen. With this option, it is easy to
know what is being grabbed if only a portion of the screen is grabbed.

@item region_border
Set the region border thickness if @option{-show_region 1} is used.
Range is 1 to 128 and default is 3 (XCB-based x11grab only).

For example:
@example
ffmpeg -f x11grab -show_region 1 -framerate 25 -video_size cif -i :0.0+10,20 out.mpg
@end example

With @var{follow_mouse}:
@example
ffmpeg -f x11grab -follow_mouse centered -show_region 1 -framerate 25 -video_size cif -i :0.0 out.mpg
@end example

@item video_size
Set the video frame size. Default value is @code{vga}.

@item use_shm
Use the MIT-SHM extension for shared memory. Default value is @code{1}.
It may be necessary to disable it for remote displays (legacy x11grab
only).
@end table

@subsection @var{grab_x} @var{grab_y} AVOption

The syntax is:
@example
-grab_x @var{x_offset} -grab_y @var{y_offset}
@end example

Set the grabbing region coordinates. They are expressed as offset from the top left
corner of the X11 window. The default value is 0.

@section decklink

The decklink input device provides capture capabilities for Blackmagic
DeckLink devices.

To enable this input device, you need the Blackmagic DeckLink SDK and you
need to configure with the appropriate @code{--extra-cflags}
and @code{--extra-ldflags}.
On Windows, you need to run the IDL files through @command{widl}.

DeckLink is very picky about the formats it supports. Pixel format is
uyvy422 or v210, framerate and video size must be determined for your device with
@command{-list_formats 1}. Audio sample rate is always 48 kHz and the number
of channels can be 2, 8 or 16.

@subsection Options

@table @option

@item list_devices
If set to @option{true}, print a list of devices and exit.
Defaults to @option{false}.

@item list_formats
If set to @option{true}, print a list of supported formats and exit.
Defaults to @option{false}.

@item bm_v210
If set to @samp{1}, video is captured in 10 bit v210 instead
of uyvy422. Not all Blackmagic devices support this option.

@item bm_channels <CHANNELS>
Number of audio channels, can be 2, 8 or 16

@item bm_audiodepth <BITDEPTH>
Audio bit depth, can be 16 or 32.

@end table

@subsection Examples

@itemize

@item
List input devices:
@example
ffmpeg -f decklink -list_devices 1 -i dummy
@end example

@item
List supported formats:
@example
ffmpeg -f decklink -list_formats 1 -i 'Intensity Pro'
@end example

@item
Capture video clip at 1080i50 (format 11):
@example
ffmpeg -f decklink -i 'Intensity Pro@@11' -acodec copy -vcodec copy output.avi
@end example

@item
Capture video clip at 1080i50 10 bit:
@example
ffmpeg -bm_v210 1 -f decklink -i 'UltraStudio Mini Recorder@@11' -acodec copy -vcodec copy output.avi
@end example

@item
Capture video clip at 720p50 with 32bit audio:
@example
ffmpeg -bm_audiodepth 32 -f decklink -i 'UltraStudio Mini Recorder@@14' -acodec copy -vcodec copy output.avi
@end example

@item
Capture video clip at 576i50 with 8 audio channels:
@example
ffmpeg -bm_channels 8 -f decklink -i 'UltraStudio Mini Recorder@@3' -acodec copy -vcodec copy output.avi
@end example

@end itemize


@c man end INPUT DEVICES<|MERGE_RESOLUTION|>--- conflicted
+++ resolved
@@ -905,18 +905,16 @@
 and @command{ffplay}:
 @itemize
 @item
+List supported formats for a video4linux2 device:
+@example
+ffplay -f video4linux2 -list_formats all /dev/video0
+@end example
+
+@item
 Grab and show the input of a video4linux2 device:
 @example
-<<<<<<< HEAD
 ffplay -f video4linux2 -framerate 30 -video_size hd720 /dev/video0
 @end example
-=======
-# List supported formats for a video4linux2 device.
-avplay -f video4linux2 -list_formats all /dev/video0
-
-# Grab and show the input of a video4linux2 device.
-avplay -f video4linux2 -framerate 30 -video_size hd720 /dev/video0
->>>>>>> cecf45b2
 
 @item
 Grab and record the input of a video4linux2 device, leave the
