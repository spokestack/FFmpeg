/*
 * Copyright 2005 Balatoni Denes
 * Copyright 2006 Loren Merritt
 *
 * This file is part of FFmpeg.
 *
 * FFmpeg is free software; you can redistribute it and/or
 * modify it under the terms of the GNU Lesser General Public
 * License as published by the Free Software Foundation; either
 * version 2.1 of the License, or (at your option) any later version.
 *
 * FFmpeg is distributed in the hope that it will be useful,
 * but WITHOUT ANY WARRANTY; without even the implied warranty of
 * MERCHANTABILITY or FITNESS FOR A PARTICULAR PURPOSE.  See the GNU
 * Lesser General Public License for more details.
 *
 * You should have received a copy of the GNU Lesser General Public
 * License along with FFmpeg; if not, write to the Free Software
 * Foundation, Inc., 51 Franklin Street, Fifth Floor, Boston, MA 02110-1301 USA
 */

#include "config.h"
#include "attributes.h"
#include "float_dsp.h"

static void vector_fmul_c(float *dst, const float *src0, const float *src1,
                          int len)
{
    int i;
    for (i = 0; i < len; i++)
        dst[i] = src0[i] * src1[i];
}

static void vector_fmac_scalar_c(float *dst, const float *src, float mul,
                                 int len)
{
    int i;
    for (i = 0; i < len; i++)
        dst[i] += src[i] * mul;
}

static void vector_fmul_scalar_c(float *dst, const float *src, float mul,
                                 int len)
{
    int i;
    for (i = 0; i < len; i++)
        dst[i] = src[i] * mul;
}

static void vector_dmul_scalar_c(double *dst, const double *src, double mul,
                                 int len)
{
    int i;
    for (i = 0; i < len; i++)
        dst[i] = src[i] * mul;
}

static void vector_fmul_window_c(float *dst, const float *src0,
                                 const float *src1, const float *win, int len)
{
    int i, j;

    dst  += len;
    win  += len;
    src0 += len;

    for (i = -len, j = len - 1; i < 0; i++, j--) {
        float s0 = src0[i];
        float s1 = src1[j];
        float wi = win[i];
        float wj = win[j];
        dst[i] = s0 * wj - s1 * wi;
        dst[j] = s0 * wi + s1 * wj;
    }
}

static void vector_fmul_add_c(float *dst, const float *src0, const float *src1,
                              const float *src2, int len){
    int i;

    for (i = 0; i < len; i++)
        dst[i] = src0[i] * src1[i] + src2[i];
}

static void vector_fmul_reverse_c(float *dst, const float *src0,
                                  const float *src1, int len)
{
    int i;

    src1 += len-1;
    for (i = 0; i < len; i++)
        dst[i] = src0[i] * src1[-i];
}

static void butterflies_float_c(float *av_restrict v1, float *av_restrict v2,
                                int len)
{
    int i;

    for (i = 0; i < len; i++) {
        float t = v1[i] - v2[i];
        v1[i] += v2[i];
        v2[i] = t;
    }
}

float avpriv_scalarproduct_float_c(const float *v1, const float *v2, int len)
{
    float p = 0.0;
    int i;

    for (i = 0; i < len; i++)
        p += v1[i] * v2[i];

    return p;
}

av_cold void avpriv_float_dsp_init(AVFloatDSPContext *fdsp, int bit_exact)
{
    fdsp->vector_fmul = vector_fmul_c;
    fdsp->vector_fmac_scalar = vector_fmac_scalar_c;
    fdsp->vector_fmul_scalar = vector_fmul_scalar_c;
    fdsp->vector_dmul_scalar = vector_dmul_scalar_c;
    fdsp->vector_fmul_window = vector_fmul_window_c;
    fdsp->vector_fmul_add = vector_fmul_add_c;
    fdsp->vector_fmul_reverse = vector_fmul_reverse_c;
    fdsp->butterflies_float = butterflies_float_c;
    fdsp->scalarproduct_float = avpriv_scalarproduct_float_c;

<<<<<<< HEAD
#if   ARCH_AARCH64
    ff_float_dsp_init_aarch64(fdsp);
#elif ARCH_ARM
    ff_float_dsp_init_arm(fdsp);
#elif ARCH_PPC
    ff_float_dsp_init_ppc(fdsp, bit_exact);
#elif ARCH_X86
    ff_float_dsp_init_x86(fdsp);
#elif ARCH_MIPS
    ff_float_dsp_init_mips(fdsp);
#endif
=======
    if (ARCH_AARCH64)
        ff_float_dsp_init_aarch64(fdsp);
    if (ARCH_ARM)
        ff_float_dsp_init_arm(fdsp);
    if (ARCH_PPC)
        ff_float_dsp_init_ppc(fdsp, bit_exact);
    if (ARCH_X86)
        ff_float_dsp_init_x86(fdsp);
>>>>>>> 46caba4a
}

#ifdef TEST

#include <float.h>
#include <math.h>
#include <stdint.h>
#include <stdlib.h>
#include <string.h>

#include "common.h"
#include "cpu.h"
#include "internal.h"
#include "lfg.h"
#include "log.h"
#include "mem.h"
#include "random_seed.h"

#define LEN 240

static void fill_float_array(AVLFG *lfg, float *a, int len)
{
    int i;
    double bmg[2], stddev = 10.0, mean = 0.0;

    for (i = 0; i < len; i += 2) {
        av_bmg_get(lfg, bmg);
        a[i]     = bmg[0] * stddev + mean;
        a[i + 1] = bmg[1] * stddev + mean;
    }
}
static int compare_floats(const float *a, const float *b, int len,
                          float max_diff)
{
    int i;
    for (i = 0; i < len; i++) {
        if (fabsf(a[i] - b[i]) > max_diff) {
            av_log(NULL, AV_LOG_ERROR, "%d: %- .12f - %- .12f = % .12g\n",
                   i, a[i], b[i], a[i] - b[i]);
            return -1;
        }
    }
    return 0;
}

static void fill_double_array(AVLFG *lfg, double *a, int len)
{
    int i;
    double bmg[2], stddev = 10.0, mean = 0.0;

    for (i = 0; i < len; i += 2) {
        av_bmg_get(lfg, bmg);
        a[i]     = bmg[0] * stddev + mean;
        a[i + 1] = bmg[1] * stddev + mean;
    }
}

static int compare_doubles(const double *a, const double *b, int len,
                           double max_diff)
{
    int i;

    for (i = 0; i < len; i++) {
        if (fabs(a[i] - b[i]) > max_diff) {
            av_log(NULL, AV_LOG_ERROR, "%d: %- .12f - %- .12f = % .12g\n",
                   i, a[i], b[i], a[i] - b[i]);
            return -1;
        }
    }
    return 0;
}

static int test_vector_fmul(AVFloatDSPContext *fdsp, AVFloatDSPContext *cdsp,
                            const float *v1, const float *v2)
{
    LOCAL_ALIGNED(32, float, cdst, [LEN]);
    LOCAL_ALIGNED(32, float, odst, [LEN]);
    int ret;

    cdsp->vector_fmul(cdst, v1, v2, LEN);
    fdsp->vector_fmul(odst, v1, v2, LEN);

    if (ret = compare_floats(cdst, odst, LEN, FLT_EPSILON))
        av_log(NULL, AV_LOG_ERROR, "vector_fmul failed\n");

    return ret;
}

#define ARBITRARY_FMAC_SCALAR_CONST 0.005
static int test_vector_fmac_scalar(AVFloatDSPContext *fdsp, AVFloatDSPContext *cdsp,
                                   const float *v1, const float *src0, float scale)
{
    LOCAL_ALIGNED(32, float, cdst, [LEN]);
    LOCAL_ALIGNED(32, float, odst, [LEN]);
    int ret;

    memcpy(cdst, v1, LEN * sizeof(*v1));
    memcpy(odst, v1, LEN * sizeof(*v1));

    cdsp->vector_fmac_scalar(cdst, src0, scale, LEN);
    fdsp->vector_fmac_scalar(odst, src0, scale, LEN);

    if (ret = compare_floats(cdst, odst, LEN, ARBITRARY_FMAC_SCALAR_CONST))
        av_log(NULL, AV_LOG_ERROR, "vector_fmac_scalar failed\n");

    return ret;
}

static int test_vector_fmul_scalar(AVFloatDSPContext *fdsp, AVFloatDSPContext *cdsp,
                                   const float *v1, float scale)
{
    LOCAL_ALIGNED(32, float, cdst, [LEN]);
    LOCAL_ALIGNED(32, float, odst, [LEN]);
    int ret;

    cdsp->vector_fmul_scalar(cdst, v1, scale, LEN);
    fdsp->vector_fmul_scalar(odst, v1, scale, LEN);

    if (ret = compare_floats(cdst, odst, LEN, FLT_EPSILON))
        av_log(NULL, AV_LOG_ERROR, "vector_fmul_scalar failed\n");

    return ret;
}

static int test_vector_dmul_scalar(AVFloatDSPContext *fdsp, AVFloatDSPContext *cdsp,
                                   const double *v1, double scale)
{
    LOCAL_ALIGNED(32, double, cdst, [LEN]);
    LOCAL_ALIGNED(32, double, odst, [LEN]);
    int ret;

    cdsp->vector_dmul_scalar(cdst, v1, scale, LEN);
    fdsp->vector_dmul_scalar(odst, v1, scale, LEN);

    if (ret = compare_doubles(cdst, odst, LEN, DBL_EPSILON))
        av_log(NULL, AV_LOG_ERROR, "vector_dmul_scalar failed\n");

    return ret;
}

#define ARBITRARY_FMUL_WINDOW_CONST 0.008
static int test_vector_fmul_window(AVFloatDSPContext *fdsp, AVFloatDSPContext *cdsp,
                                   const float *v1, const float *v2, const float *v3)
{
    LOCAL_ALIGNED(32, float, cdst, [LEN]);
    LOCAL_ALIGNED(32, float, odst, [LEN]);
    int ret;

    cdsp->vector_fmul_window(cdst, v1, v2, v3, LEN / 2);
    fdsp->vector_fmul_window(odst, v1, v2, v3, LEN / 2);

    if (ret = compare_floats(cdst, odst, LEN, ARBITRARY_FMUL_WINDOW_CONST))
        av_log(NULL, AV_LOG_ERROR, "vector_fmul_window failed\n");

    return ret;
}

#define ARBITRARY_FMUL_ADD_CONST 0.005
static int test_vector_fmul_add(AVFloatDSPContext *fdsp, AVFloatDSPContext *cdsp,
                                const float *v1, const float *v2, const float *v3)
{
    LOCAL_ALIGNED(32, float, cdst, [LEN]);
    LOCAL_ALIGNED(32, float, odst, [LEN]);
    int ret;

    cdsp->vector_fmul_add(cdst, v1, v2, v3, LEN);
    fdsp->vector_fmul_add(odst, v1, v2, v3, LEN);

    if (ret = compare_floats(cdst, odst, LEN, ARBITRARY_FMUL_ADD_CONST))
        av_log(NULL, AV_LOG_ERROR, "vector_fmul_add failed\n");

    return ret;
}

static int test_vector_fmul_reverse(AVFloatDSPContext *fdsp, AVFloatDSPContext *cdsp,
                                    const float *v1, const float *v2)
{
    LOCAL_ALIGNED(32, float, cdst, [LEN]);
    LOCAL_ALIGNED(32, float, odst, [LEN]);
    int ret;

    cdsp->vector_fmul_reverse(cdst, v1, v2, LEN);
    fdsp->vector_fmul_reverse(odst, v1, v2, LEN);

    if (ret = compare_floats(cdst, odst, LEN, FLT_EPSILON))
        av_log(NULL, AV_LOG_ERROR, "vector_fmul_reverse failed\n");

    return ret;
}

static int test_butterflies_float(AVFloatDSPContext *fdsp, AVFloatDSPContext *cdsp,
                                  const float *v1, const float *v2)
{
    LOCAL_ALIGNED(32, float, cv1, [LEN]);
    LOCAL_ALIGNED(32, float, cv2, [LEN]);
    LOCAL_ALIGNED(32, float, ov1, [LEN]);
    LOCAL_ALIGNED(32, float, ov2, [LEN]);
    int ret;

    memcpy(cv1, v1, LEN * sizeof(*v1));
    memcpy(cv2, v2, LEN * sizeof(*v2));
    memcpy(ov1, v1, LEN * sizeof(*v1));
    memcpy(ov2, v2, LEN * sizeof(*v2));

    cdsp->butterflies_float(cv1, cv2, LEN);
    fdsp->butterflies_float(ov1, ov2, LEN);

    if ((ret = compare_floats(cv1, ov1, LEN, FLT_EPSILON)) ||
        (ret = compare_floats(cv2, ov2, LEN, FLT_EPSILON)))
        av_log(NULL, AV_LOG_ERROR, "butterflies_float failed\n");

    return ret;
}

#define ARBITRARY_SCALARPRODUCT_CONST 0.2
static int test_scalarproduct_float(AVFloatDSPContext *fdsp, AVFloatDSPContext *cdsp,
                                    const float *v1, const float *v2)
{
    float cprod, oprod;
    int ret;

    cprod = cdsp->scalarproduct_float(v1, v2, LEN);
    oprod = fdsp->scalarproduct_float(v1, v2, LEN);

    if (ret = compare_floats(&cprod, &oprod, 1, ARBITRARY_SCALARPRODUCT_CONST))
        av_log(NULL, AV_LOG_ERROR, "scalarproduct_float failed\n");

    return ret;
}

int main(int argc, char **argv)
{
    int ret = 0;
    uint32_t seed;
    AVFloatDSPContext fdsp, cdsp;
    AVLFG lfg;

    LOCAL_ALIGNED(32, float, src0, [LEN]);
    LOCAL_ALIGNED(32, float, src1, [LEN]);
    LOCAL_ALIGNED(32, float, src2, [LEN]);
    LOCAL_ALIGNED(32, double, dbl_src0, [LEN]);
    LOCAL_ALIGNED(32, double, dbl_src1, [LEN]);

    if (argc > 2 && !strcmp(argv[1], "-s"))
        seed = strtoul(argv[2], NULL, 10);
    else
        seed = av_get_random_seed();

    av_log(NULL, AV_LOG_INFO, "float_dsp-test: random seed %u\n", seed);

    av_lfg_init(&lfg, seed);

    fill_float_array(&lfg, src0, LEN);
    fill_float_array(&lfg, src1, LEN);
    fill_float_array(&lfg, src2, LEN);

    fill_double_array(&lfg, dbl_src0, LEN);
    fill_double_array(&lfg, dbl_src1, LEN);

    avpriv_float_dsp_init(&fdsp, 1);
    av_set_cpu_flags_mask(0);
    avpriv_float_dsp_init(&cdsp, 1);

    if (test_vector_fmul(&fdsp, &cdsp, src0, src1))
        ret -= 1 << 0;
    if (test_vector_fmac_scalar(&fdsp, &cdsp, src2, src0, src1[0]))
        ret -= 1 << 1;
    if (test_vector_fmul_scalar(&fdsp, &cdsp, src0, src1[0]))
        ret -= 1 << 2;
    if (test_vector_fmul_window(&fdsp, &cdsp, src0, src1, src2))
        ret -= 1 << 3;
    if (test_vector_fmul_add(&fdsp, &cdsp, src0, src1, src2))
        ret -= 1 << 4;
    if (test_vector_fmul_reverse(&fdsp, &cdsp, src0, src1))
        ret -= 1 << 5;
    if (test_butterflies_float(&fdsp, &cdsp, src0, src1))
        ret -= 1 << 6;
    if (test_scalarproduct_float(&fdsp, &cdsp, src0, src1))
        ret -= 1 << 7;
    if (test_vector_dmul_scalar(&fdsp, &cdsp, dbl_src0, dbl_src1[0]))
        ret -= 1 << 8;

    return ret;
}

#endif /* TEST */<|MERGE_RESOLUTION|>--- conflicted
+++ resolved
@@ -127,19 +127,6 @@
     fdsp->butterflies_float = butterflies_float_c;
     fdsp->scalarproduct_float = avpriv_scalarproduct_float_c;
 
-<<<<<<< HEAD
-#if   ARCH_AARCH64
-    ff_float_dsp_init_aarch64(fdsp);
-#elif ARCH_ARM
-    ff_float_dsp_init_arm(fdsp);
-#elif ARCH_PPC
-    ff_float_dsp_init_ppc(fdsp, bit_exact);
-#elif ARCH_X86
-    ff_float_dsp_init_x86(fdsp);
-#elif ARCH_MIPS
-    ff_float_dsp_init_mips(fdsp);
-#endif
-=======
     if (ARCH_AARCH64)
         ff_float_dsp_init_aarch64(fdsp);
     if (ARCH_ARM)
@@ -148,7 +135,8 @@
         ff_float_dsp_init_ppc(fdsp, bit_exact);
     if (ARCH_X86)
         ff_float_dsp_init_x86(fdsp);
->>>>>>> 46caba4a
+    if (ARCH_MIPS)
+        ff_float_dsp_init_mips(fdsp);
 }
 
 #ifdef TEST
