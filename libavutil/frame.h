/*
 *
 * This file is part of FFmpeg.
 *
 * FFmpeg is free software; you can redistribute it and/or
 * modify it under the terms of the GNU Lesser General Public
 * License as published by the Free Software Foundation; either
 * version 2.1 of the License, or (at your option) any later version.
 *
 * FFmpeg is distributed in the hope that it will be useful,
 * but WITHOUT ANY WARRANTY; without even the implied warranty of
 * MERCHANTABILITY or FITNESS FOR A PARTICULAR PURPOSE.  See the GNU
 * Lesser General Public License for more details.
 *
 * You should have received a copy of the GNU Lesser General Public
 * License along with FFmpeg; if not, write to the Free Software
 * Foundation, Inc., 51 Franklin Street, Fifth Floor, Boston, MA 02110-1301 USA
 */

#ifndef AVUTIL_FRAME_H
#define AVUTIL_FRAME_H

#include <stdint.h>

#include "libavcodec/version.h"

#include "avutil.h"
#include "buffer.h"
#include "dict.h"
#include "rational.h"
#include "samplefmt.h"

enum AVColorSpace{
    AVCOL_SPC_RGB         = 0,
    AVCOL_SPC_BT709       = 1, ///< also ITU-R BT1361 / IEC 61966-2-4 xvYCC709 / SMPTE RP177 Annex B
    AVCOL_SPC_UNSPECIFIED = 2,
    AVCOL_SPC_FCC         = 4,
    AVCOL_SPC_BT470BG     = 5, ///< also ITU-R BT601-6 625 / ITU-R BT1358 625 / ITU-R BT1700 625 PAL & SECAM / IEC 61966-2-4 xvYCC601
    AVCOL_SPC_SMPTE170M   = 6, ///< also ITU-R BT601-6 525 / ITU-R BT1358 525 / ITU-R BT1700 NTSC / functionally identical to above
    AVCOL_SPC_SMPTE240M   = 7,
    AVCOL_SPC_YCOCG       = 8, ///< Used by Dirac / VC-2 and H.264 FRext, see ITU-T SG16
    AVCOL_SPC_NB             , ///< Not part of ABI
};
#define AVCOL_SPC_YCGCO AVCOL_SPC_YCOCG

enum AVColorRange{
    AVCOL_RANGE_UNSPECIFIED = 0,
    AVCOL_RANGE_MPEG        = 1, ///< the normal 219*2^(n-8) "MPEG" YUV ranges
    AVCOL_RANGE_JPEG        = 2, ///< the normal     2^n-1   "JPEG" YUV ranges
    AVCOL_RANGE_NB             , ///< Not part of ABI
};

enum AVFrameSideDataType {
    /**
     * The data is the AVPanScan struct defined in libavcodec.
     */
    AV_FRAME_DATA_PANSCAN,
};

typedef struct AVFrameSideData {
    enum AVFrameSideDataType type;
    uint8_t *data;
    int      size;
    AVDictionary *metadata;
} AVFrameSideData;

/**
 * This structure describes decoded (raw) audio or video data.
 *
 * AVFrame must be allocated using av_frame_alloc(). Note that this only
 * allocates the AVFrame itself, the buffers for the data must be managed
 * through other means (see below).
 * AVFrame must be freed with av_frame_free().
 *
 * AVFrame is typically allocated once and then reused multiple times to hold
 * different data (e.g. a single AVFrame to hold frames received from a
 * decoder). In such a case, av_frame_unref() will free any references held by
 * the frame and reset it to its original clean state before it
 * is reused again.
 *
 * The data described by an AVFrame is usually reference counted through the
 * AVBuffer API. The underlying buffer references are stored in AVFrame.buf /
 * AVFrame.extended_buf. An AVFrame is considered to be reference counted if at
 * least one reference is set, i.e. if AVFrame.buf[0] != NULL. In such a case,
 * every single data plane must be contained in one of the buffers in
 * AVFrame.buf or AVFrame.extended_buf.
 * There may be a single buffer for all the data, or one separate buffer for
 * each plane, or anything in between.
 *
 * sizeof(AVFrame) is not a part of the public ABI, so new fields may be added
 * to the end with a minor bump.
 * Similarly fields that are marked as to be only accessed by
 * av_opt_ptr() can be reordered. This allows 2 forks to add fields
 * without breaking compatibility with each other.
 */
typedef struct AVFrame {
#define AV_NUM_DATA_POINTERS 8
    /**
     * pointer to the picture/channel planes.
     * This might be different from the first allocated byte
     *
     * Some decoders access areas outside 0,0 - width,height, please
     * see avcodec_align_dimensions2(). Some filters and swscale can read
     * up to 16 bytes beyond the planes, if these filters are to be used,
     * then 16 extra bytes must be allocated.
     */
    uint8_t *data[AV_NUM_DATA_POINTERS];

    /**
     * For video, size in bytes of each picture line.
     * For audio, size in bytes of each plane.
     *
     * For audio, only linesize[0] may be set. For planar audio, each channel
     * plane must be the same size.
     *
     * For video the linesizes should be multiplies of the CPUs alignment
     * preference, this is 16 or 32 for modern desktop CPUs.
     * Some code requires such alignment other code can be slower without
     * correct alignment, for yet other it makes no difference.
     *
     * @note The linesize may be larger than the size of usable data -- there
     * may be extra padding present for performance reasons.
     */
    int linesize[AV_NUM_DATA_POINTERS];

    /**
     * pointers to the data planes/channels.
     *
     * For video, this should simply point to data[].
     *
     * For planar audio, each channel has a separate data pointer, and
     * linesize[0] contains the size of each channel buffer.
     * For packed audio, there is just one data pointer, and linesize[0]
     * contains the total size of the buffer for all channels.
     *
     * Note: Both data and extended_data should always be set in a valid frame,
     * but for planar audio with more channels that can fit in data,
     * extended_data must be used in order to access all channels.
     */
    uint8_t **extended_data;

    /**
     * width and height of the video frame
     */
    int width, height;

    /**
     * number of audio samples (per channel) described by this frame
     */
    int nb_samples;

    /**
     * format of the frame, -1 if unknown or unset
     * Values correspond to enum AVPixelFormat for video frames,
     * enum AVSampleFormat for audio)
     */
    int format;

    /**
     * 1 -> keyframe, 0-> not
     */
    int key_frame;

    /**
     * Picture type of the frame.
     */
    enum AVPictureType pict_type;

#if FF_API_AVFRAME_LAVC
    attribute_deprecated
    uint8_t *base[AV_NUM_DATA_POINTERS];
#endif

    /**
     * Sample aspect ratio for the video frame, 0/1 if unknown/unspecified.
     */
    AVRational sample_aspect_ratio;

    /**
     * Presentation timestamp in time_base units (time when frame should be shown to user).
     */
    int64_t pts;

    /**
     * PTS copied from the AVPacket that was decoded to produce this frame.
     */
    int64_t pkt_pts;

    /**
     * DTS copied from the AVPacket that triggered returning this frame. (if frame threading isnt used)
     * This is also the Presentation time of this AVFrame calculated from
     * only AVPacket.dts values without pts values.
     */
    int64_t pkt_dts;

    /**
     * picture number in bitstream order
     */
    int coded_picture_number;
    /**
     * picture number in display order
     */
    int display_picture_number;

    /**
     * quality (between 1 (good) and FF_LAMBDA_MAX (bad))
     */
    int quality;

#if FF_API_AVFRAME_LAVC
    attribute_deprecated
    int reference;

    /**
     * QP table
     */
    attribute_deprecated
    int8_t *qscale_table;
    /**
     * QP store stride
     */
    attribute_deprecated
    int qstride;

    attribute_deprecated
    int qscale_type;

    /**
     * mbskip_table[mb]>=1 if MB didn't change
     * stride= mb_width = (width+15)>>4
     */
    attribute_deprecated
    uint8_t *mbskip_table;

    /**
     * motion vector table
     * @code
     * example:
     * int mv_sample_log2= 4 - motion_subsample_log2;
     * int mb_width= (width+15)>>4;
     * int mv_stride= (mb_width << mv_sample_log2) + 1;
     * motion_val[direction][x + y*mv_stride][0->mv_x, 1->mv_y];
     * @endcode
     */
    attribute_deprecated
    int16_t (*motion_val[2])[2];

    /**
     * macroblock type table
     * mb_type_base + mb_width + 2
     */
    attribute_deprecated
    uint32_t *mb_type;

    /**
     * DCT coefficients
     */
    attribute_deprecated
    short *dct_coeff;

    /**
     * motion reference frame index
     * the order in which these are stored can depend on the codec.
     */
    attribute_deprecated
    int8_t *ref_index[2];
#endif

    /**
     * for some private data of the user
     */
    void *opaque;

    /**
     * error
     */
    uint64_t error[AV_NUM_DATA_POINTERS];

#if FF_API_AVFRAME_LAVC
    attribute_deprecated
    int type;
#endif

    /**
     * When decoding, this signals how much the picture must be delayed.
     * extra_delay = repeat_pict / (2*fps)
     */
    int repeat_pict;

    /**
     * The content of the picture is interlaced.
     */
    int interlaced_frame;

    /**
     * If the content is interlaced, is top field displayed first.
     */
    int top_field_first;

    /**
     * Tell user application that palette has changed from previous frame.
     */
    int palette_has_changed;

#if FF_API_AVFRAME_LAVC
    attribute_deprecated
    int buffer_hints;

    /**
     * Pan scan.
     */
    attribute_deprecated
    struct AVPanScan *pan_scan;
#endif

    /**
     * reordered opaque 64bit (generally an integer or a double precision float
     * PTS but can be anything).
     * The user sets AVCodecContext.reordered_opaque to represent the input at
     * that time,
     * the decoder reorders values as needed and sets AVFrame.reordered_opaque
     * to exactly one of the values provided by the user through AVCodecContext.reordered_opaque
     * @deprecated in favor of pkt_pts
     */
    int64_t reordered_opaque;

#if FF_API_AVFRAME_LAVC
    /**
     * @deprecated this field is unused
     */
    attribute_deprecated void *hwaccel_picture_private;

    attribute_deprecated
    struct AVCodecContext *owner;
    attribute_deprecated
    void *thread_opaque;

    /**
     * log2 of the size of the block which a single vector in motion_val represents:
     * (4->16x16, 3->8x8, 2-> 4x4, 1-> 2x2)
     */
    attribute_deprecated
    uint8_t motion_subsample_log2;
#endif

    /**
     * Sample rate of the audio data.
     */
    int sample_rate;

    /**
     * Channel layout of the audio data.
     */
    uint64_t channel_layout;

    /**
     * AVBuffer references backing the data for this frame. If all elements of
     * this array are NULL, then this frame is not reference counted.
     *
     * There may be at most one AVBuffer per data plane, so for video this array
     * always contains all the references. For planar audio with more than
     * AV_NUM_DATA_POINTERS channels, there may be more buffers than can fit in
     * this array. Then the extra AVBufferRef pointers are stored in the
     * extended_buf array.
     */
    AVBufferRef *buf[AV_NUM_DATA_POINTERS];

    /**
     * For planar audio which requires more than AV_NUM_DATA_POINTERS
     * AVBufferRef pointers, this array will hold all the references which
     * cannot fit into AVFrame.buf.
     *
     * Note that this is different from AVFrame.extended_data, which always
     * contains all the pointers. This array only contains the extra pointers,
     * which cannot fit into AVFrame.buf.
     *
     * This array is always allocated using av_malloc() by whoever constructs
     * the frame. It is freed in av_frame_unref().
     */
    AVBufferRef **extended_buf;
    /**
     * Number of elements in extended_buf.
     */
    int        nb_extended_buf;

    AVFrameSideData **side_data;
    int            nb_side_data;

<<<<<<< HEAD
    /**
     * frame timestamp estimated using various heuristics, in stream time base
     * Code outside libavcodec should access this field using:
     * av_frame_get_best_effort_timestamp(frame)
     * - encoding: unused
     * - decoding: set by libavcodec, read by user.
     */
    int64_t best_effort_timestamp;

    /**
     * reordered pos from the last AVPacket that has been input into the decoder
     * Code outside libavcodec should access this field using:
     * av_frame_get_pkt_pos(frame)
     * - encoding: unused
     * - decoding: Read by user.
     */
    int64_t pkt_pos;

    /**
     * duration of the corresponding packet, expressed in
     * AVStream->time_base units, 0 if unknown.
     * Code outside libavcodec should access this field using:
     * av_frame_get_pkt_duration(frame)
     * - encoding: unused
     * - decoding: Read by user.
     */
    int64_t pkt_duration;

    /**
     * metadata.
     * Code outside libavcodec should access this field using:
     * av_frame_get_metadata(frame)
     * - encoding: Set by user.
     * - decoding: Set by libavcodec.
     */
    AVDictionary *metadata;

    /**
     * decode error flags of the frame, set to a combination of
     * FF_DECODE_ERROR_xxx flags if the decoder produced a frame, but there
     * were errors during the decoding.
     * Code outside libavcodec should access this field using:
     * av_frame_get_decode_error_flags(frame)
     * - encoding: unused
     * - decoding: set by libavcodec, read by user.
     */
    int decode_error_flags;
#define FF_DECODE_ERROR_INVALID_BITSTREAM   1
#define FF_DECODE_ERROR_MISSING_REFERENCE   2

    /**
     * number of audio channels, only used for audio.
     * Code outside libavcodec should access this field using:
     * av_frame_get_channels(frame)
     * - encoding: unused
     * - decoding: Read by user.
     */
    int channels;

    /**
     * size of the corresponding packet containing the compressed
     * frame. It must be accessed using av_frame_get_pkt_size() and
     * av_frame_set_pkt_size().
     * It is set to a negative value if unknown.
     * - encoding: unused
     * - decoding: set by libavcodec, read by user.
     */
    int pkt_size;

    /**
     * YUV colorspace type.
     * It must be accessed using av_frame_get_colorspace() and
     * av_frame_set_colorspace().
     * - encoding: Set by user
     * - decoding: Set by libavcodec
     */
    enum AVColorSpace colorspace;

    /**
     * MPEG vs JPEG YUV range.
     * It must be accessed using av_frame_get_color_range() and
     * av_frame_set_color_range().
     * - encoding: Set by user
     * - decoding: Set by libavcodec
     */
    enum AVColorRange color_range;


    /**
     * Not to be accessed directly from outside libavutil
     */
    AVBufferRef *qp_table_buf;
=======
/**
 * The frame data may be corrupted, e.g. due to decoding errors.
 */
#define AV_FRAME_FLAG_CORRUPT       (1 << 0)

    /**
     * Frame flags, a combination of AV_FRAME_FLAG_*
     */
    int flags;
>>>>>>> 28096e0a
} AVFrame;

/**
 * Accessors for some AVFrame fields.
 * The position of these field in the structure is not part of the ABI,
 * they should not be accessed directly outside libavcodec.
 */
int64_t av_frame_get_best_effort_timestamp(const AVFrame *frame);
void    av_frame_set_best_effort_timestamp(AVFrame *frame, int64_t val);
int64_t av_frame_get_pkt_duration         (const AVFrame *frame);
void    av_frame_set_pkt_duration         (AVFrame *frame, int64_t val);
int64_t av_frame_get_pkt_pos              (const AVFrame *frame);
void    av_frame_set_pkt_pos              (AVFrame *frame, int64_t val);
int64_t av_frame_get_channel_layout       (const AVFrame *frame);
void    av_frame_set_channel_layout       (AVFrame *frame, int64_t val);
int     av_frame_get_channels             (const AVFrame *frame);
void    av_frame_set_channels             (AVFrame *frame, int     val);
int     av_frame_get_sample_rate          (const AVFrame *frame);
void    av_frame_set_sample_rate          (AVFrame *frame, int     val);
AVDictionary *av_frame_get_metadata       (const AVFrame *frame);
void          av_frame_set_metadata       (AVFrame *frame, AVDictionary *val);
int     av_frame_get_decode_error_flags   (const AVFrame *frame);
void    av_frame_set_decode_error_flags   (AVFrame *frame, int     val);
int     av_frame_get_pkt_size(const AVFrame *frame);
void    av_frame_set_pkt_size(AVFrame *frame, int val);
AVDictionary **avpriv_frame_get_metadatap(AVFrame *frame);
int8_t *av_frame_get_qp_table(AVFrame *f, int *stride, int *type);
int av_frame_set_qp_table(AVFrame *f, AVBufferRef *buf, int stride, int type);
enum AVColorSpace av_frame_get_colorspace(const AVFrame *frame);
void    av_frame_set_colorspace(AVFrame *frame, enum AVColorSpace val);
enum AVColorRange av_frame_get_color_range(const AVFrame *frame);
void    av_frame_set_color_range(AVFrame *frame, enum AVColorRange val);

/**
 * Get the name of a colorspace.
 * @return a static string identifying the colorspace; can be NULL.
 */
const char *av_get_colorspace_name(enum AVColorSpace val);

/**
 * Allocate an AVFrame and set its fields to default values.  The resulting
 * struct must be freed using av_frame_free().
 *
 * @return An AVFrame filled with default values or NULL on failure.
 *
 * @note this only allocates the AVFrame itself, not the data buffers. Those
 * must be allocated through other means, e.g. with av_frame_get_buffer() or
 * manually.
 */
AVFrame *av_frame_alloc(void);

/**
 * Free the frame and any dynamically allocated objects in it,
 * e.g. extended_data. If the frame is reference counted, it will be
 * unreferenced first.
 *
 * @param frame frame to be freed. The pointer will be set to NULL.
 */
void av_frame_free(AVFrame **frame);

/**
 * Setup a new reference to the data described by a given frame.
 *
 * Copy frame properties from src to dst and create a new reference for each
 * AVBufferRef from src.
 *
 * If src is not reference counted, new buffers are allocated and the data is
 * copied.
 *
 * @return 0 on success, a negative AVERROR on error
 */
int av_frame_ref(AVFrame *dst, const AVFrame *src);

/**
 * Create a new frame that references the same data as src.
 *
 * This is a shortcut for av_frame_alloc()+av_frame_ref().
 *
 * @return newly created AVFrame on success, NULL on error.
 */
AVFrame *av_frame_clone(const AVFrame *src);

/**
 * Unreference all the buffers referenced by frame and reset the frame fields.
 */
void av_frame_unref(AVFrame *frame);

/**
 * Move everythnig contained in src to dst and reset src.
 */
void av_frame_move_ref(AVFrame *dst, AVFrame *src);

/**
 * Allocate new buffer(s) for audio or video data.
 *
 * The following fields must be set on frame before calling this function:
 * - format (pixel format for video, sample format for audio)
 * - width and height for video
 * - nb_samples and channel_layout for audio
 *
 * This function will fill AVFrame.data and AVFrame.buf arrays and, if
 * necessary, allocate and fill AVFrame.extended_data and AVFrame.extended_buf.
 * For planar formats, one buffer will be allocated for each plane.
 *
 * @param frame frame in which to store the new buffers.
 * @param align required buffer size alignment
 *
 * @return 0 on success, a negative AVERROR on error.
 */
int av_frame_get_buffer(AVFrame *frame, int align);

/**
 * Check if the frame data is writable.
 *
 * @return A positive value if the frame data is writable (which is true if and
 * only if each of the underlying buffers has only one reference, namely the one
 * stored in this frame). Return 0 otherwise.
 *
 * If 1 is returned the answer is valid until av_buffer_ref() is called on any
 * of the underlying AVBufferRefs (e.g. through av_frame_ref() or directly).
 *
 * @see av_frame_make_writable(), av_buffer_is_writable()
 */
int av_frame_is_writable(AVFrame *frame);

/**
 * Ensure that the frame data is writable, avoiding data copy if possible.
 *
 * Do nothing if the frame is writable, allocate new buffers and copy the data
 * if it is not.
 *
 * @return 0 on success, a negative AVERROR on error.
 *
 * @see av_frame_is_writable(), av_buffer_is_writable(),
 * av_buffer_make_writable()
 */
int av_frame_make_writable(AVFrame *frame);

/**
 * Copy only "metadata" fields from src to dst.
 *
 * Metadata for the purpose of this function are those fields that do not affect
 * the data layout in the buffers.  E.g. pts, sample rate (for audio) or sample
 * aspect ratio (for video), but not width/height or channel layout.
 * Side data is also copied.
 */
int av_frame_copy_props(AVFrame *dst, const AVFrame *src);

/**
 * Get the buffer reference a given data plane is stored in.
 *
 * @param plane index of the data plane of interest in frame->extended_data.
 *
 * @return the buffer reference that contains the plane or NULL if the input
 * frame is not valid.
 */
AVBufferRef *av_frame_get_plane_buffer(AVFrame *frame, int plane);

/**
 * Add a new side data to a frame.
 *
 * @param frame a frame to which the side data should be added
 * @param type type of the added side data
 * @param size size of the side data
 *
 * @return newly added side data on success, NULL on error
 */
AVFrameSideData *av_frame_new_side_data(AVFrame *frame,
                                        enum AVFrameSideDataType type,
                                        int size);

/**
 * @return a pointer to the side data of a given type on success, NULL if there
 * is no side data with such type in this frame.
 */
AVFrameSideData *av_frame_get_side_data(const AVFrame *frame,
                                        enum AVFrameSideDataType type);

#endif /* AVUTIL_FRAME_H */<|MERGE_RESOLUTION|>--- conflicted
+++ resolved
@@ -386,7 +386,16 @@
     AVFrameSideData **side_data;
     int            nb_side_data;
 
-<<<<<<< HEAD
+/**
+ * The frame data may be corrupted, e.g. due to decoding errors.
+ */
+#define AV_FRAME_FLAG_CORRUPT       (1 << 0)
+
+    /**
+     * Frame flags, a combination of AV_FRAME_FLAG_*
+     */
+    int flags;
+
     /**
      * frame timestamp estimated using various heuristics, in stream time base
      * Code outside libavcodec should access this field using:
@@ -479,17 +488,6 @@
      * Not to be accessed directly from outside libavutil
      */
     AVBufferRef *qp_table_buf;
-=======
-/**
- * The frame data may be corrupted, e.g. due to decoding errors.
- */
-#define AV_FRAME_FLAG_CORRUPT       (1 << 0)
-
-    /**
-     * Frame flags, a combination of AV_FRAME_FLAG_*
-     */
-    int flags;
->>>>>>> 28096e0a
 } AVFrame;
 
 /**
