/*
 * AVOptions
 * Copyright (c) 2005 Michael Niedermayer <michaelni@gmx.at>
 *
 * This file is part of FFmpeg.
 *
 * FFmpeg is free software; you can redistribute it and/or
 * modify it under the terms of the GNU Lesser General Public
 * License as published by the Free Software Foundation; either
 * version 2.1 of the License, or (at your option) any later version.
 *
 * FFmpeg is distributed in the hope that it will be useful,
 * but WITHOUT ANY WARRANTY; without even the implied warranty of
 * MERCHANTABILITY or FITNESS FOR A PARTICULAR PURPOSE.  See the GNU
 * Lesser General Public License for more details.
 *
 * You should have received a copy of the GNU Lesser General Public
 * License along with FFmpeg; if not, write to the Free Software
 * Foundation, Inc., 51 Franklin Street, Fifth Floor, Boston, MA 02110-1301 USA
 */

/**
 * @file
 * AVOptions
 * @author Michael Niedermayer <michaelni@gmx.at>
 */

#include "avutil.h"
#include "avstring.h"
#include "opt.h"
#include "eval.h"
#include "dict.h"
#include "log.h"

#if FF_API_FIND_OPT
//FIXME order them and do a bin search
const AVOption *av_find_opt(void *v, const char *name, const char *unit, int mask, int flags)
{
    const AVOption *o = NULL;

    while ((o = av_next_option(v, o))) {
        if (!strcmp(o->name, name) && (!unit || (o->unit && !strcmp(o->unit, unit))) && (o->flags & mask) == flags)
            return o;
    }
    return NULL;
}
#endif

#if FF_API_OLD_AVOPTIONS
const AVOption *av_next_option(void *obj, const AVOption *last)
{
    return av_opt_next(obj, last);
}
#endif

const AVOption *av_opt_next(void *obj, const AVOption *last)
{
<<<<<<< HEAD
    if (last && last[1].name) return ++last;
    else if (last || !(*(AVClass**)obj)->option->name) return NULL;
    else                      return (*(AVClass**)obj)->option;
=======
    AVClass *class = *(AVClass**)obj;
    if (!last && class->option[0].name) return class->option;
    if (last && last[1].name)           return ++last;
    return NULL;
>>>>>>> 29ae0565
}

static int read_number(const AVOption *o, void *dst, double *num, int *den, int64_t *intnum)
{
    switch (o->type) {
    case AV_OPT_TYPE_FLAGS:     *intnum = *(unsigned int*)dst;return 0;
    case AV_OPT_TYPE_INT:       *intnum = *(int         *)dst;return 0;
    case AV_OPT_TYPE_INT64:     *intnum = *(int64_t     *)dst;return 0;
    case AV_OPT_TYPE_FLOAT:     *num    = *(float       *)dst;return 0;
    case AV_OPT_TYPE_DOUBLE:    *num    = *(double      *)dst;return 0;
    case AV_OPT_TYPE_RATIONAL:  *intnum = ((AVRational*)dst)->num;
                                *den    = ((AVRational*)dst)->den;
                                                        return 0;
    case AV_OPT_TYPE_CONST:     *num    = o->default_val.dbl; return 0;
    }
    return AVERROR(EINVAL);
}

static int write_number(void *obj, const AVOption *o, void *dst, double num, int den, int64_t intnum)
{
    if (o->max*den < num*intnum || o->min*den > num*intnum) {
        av_log(obj, AV_LOG_ERROR, "Value %lf for parameter '%s' out of range\n", num, o->name);
        return AVERROR(ERANGE);
    }

    switch (o->type) {
    case AV_OPT_TYPE_FLAGS:
    case AV_OPT_TYPE_INT:   *(int       *)dst= llrint(num/den)*intnum; break;
    case AV_OPT_TYPE_INT64: *(int64_t   *)dst= llrint(num/den)*intnum; break;
    case AV_OPT_TYPE_FLOAT: *(float     *)dst= num*intnum/den;         break;
    case AV_OPT_TYPE_DOUBLE:*(double    *)dst= num*intnum/den;         break;
    case AV_OPT_TYPE_RATIONAL:
        if ((int)num == num) *(AVRational*)dst= (AVRational){num*intnum, den};
        else                 *(AVRational*)dst= av_d2q(num*intnum/den, 1<<24);
        break;
    default:
        return AVERROR(EINVAL);
    }
    return 0;
}

static const double const_values[] = {
    M_PI,
    M_E,
    FF_QP2LAMBDA,
    0
};

static const char * const const_names[] = {
    "PI",
    "E",
    "QP2LAMBDA",
    0
};

static int hexchar2int(char c) {
    if (c >= '0' && c <= '9') return c - '0';
    if (c >= 'a' && c <= 'f') return c - 'a' + 10;
    if (c >= 'A' && c <= 'F') return c - 'A' + 10;
    return -1;
}

static int set_string_binary(void *obj, const AVOption *o, const char *val, uint8_t **dst)
{
    int *lendst = (int *)(dst + 1);
    uint8_t *bin, *ptr;
    int len = strlen(val);

    av_freep(dst);
    *lendst = 0;

    if (len & 1)
        return AVERROR(EINVAL);
    len /= 2;

    ptr = bin = av_malloc(len);
    while (*val) {
        int a = hexchar2int(*val++);
        int b = hexchar2int(*val++);
        if (a < 0 || b < 0) {
            av_free(bin);
            return AVERROR(EINVAL);
        }
        *ptr++ = (a << 4) | b;
    }
    *dst = bin;
    *lendst = len;

    return 0;
}

static int set_string(void *obj, const AVOption *o, const char *val, uint8_t **dst)
{
    av_freep(dst);
    *dst = av_strdup(val);
    return 0;
}

static int set_string_number(void *obj, const AVOption *o, const char *val, void *dst)
{
    int ret = 0, notfirst = 0;
    for (;;) {
        int i, den = 1;
        char buf[256];
        int cmd = 0;
        double d, num = 1;
        int64_t intnum = 1;

        if (*val == '+' || *val == '-')
            cmd = *(val++);

        for (i = 0; i < sizeof(buf) - 1 && val[i] && val[i] != '+' && val[i] != '-'; i++)
            buf[i] = val[i];
        buf[i] = 0;

        {
            const AVOption *o_named = av_opt_find(obj, buf, o->unit, 0, 0);
            if (o_named && o_named->type == AV_OPT_TYPE_CONST)
                d = o_named->default_val.dbl;
            else if (!strcmp(buf, "default")) d = o->default_val.dbl;
            else if (!strcmp(buf, "max"    )) d = o->max;
            else if (!strcmp(buf, "min"    )) d = o->min;
            else if (!strcmp(buf, "none"   )) d = 0;
            else if (!strcmp(buf, "all"    )) d = ~0;
            else {
                int res = av_expr_parse_and_eval(&d, buf, const_names, const_values, NULL, NULL, NULL, NULL, NULL, 0, obj);
                if (res < 0) {
                    av_log(obj, AV_LOG_ERROR, "Unable to parse option value \"%s\"\n", val);
                    return res;
                }
            }
        }
        if (o->type == AV_OPT_TYPE_FLAGS) {
            read_number(o, dst, NULL, NULL, &intnum);
            if      (cmd == '+') d = intnum | (int64_t)d;
            else if (cmd == '-') d = intnum &~(int64_t)d;
        } else {
            read_number(o, dst, &num, &den, &intnum);
            if      (cmd == '+') d = notfirst*num*intnum/den + d;
            else if (cmd == '-') d = notfirst*num*intnum/den - d;
        }

        if ((ret = write_number(obj, o, dst, d, 1, 1)) < 0)
            return ret;
        val += i;
        if (!*val)
            return 0;
        notfirst = 1;
    }

    return 0;
}

#if FF_API_OLD_AVOPTIONS
int av_set_string3(void *obj, const char *name, const char *val, int alloc, const AVOption **o_out)
{
    const AVOption *o = av_opt_find(obj, name, NULL, 0, 0);
    if (o_out)
        *o_out = o;
    return av_opt_set(obj, name, val, 0);
}
#endif

int av_opt_set(void *obj, const char *name, const char *val, int search_flags)
{
    void *dst, *target_obj;
    const AVOption *o = av_opt_find2(obj, name, NULL, 0, search_flags, &target_obj);
    if (!o || !target_obj)
        return AVERROR_OPTION_NOT_FOUND;
    if (!val && o->type != AV_OPT_TYPE_STRING)
        return AVERROR(EINVAL);

    dst = ((uint8_t*)target_obj) + o->offset;
    switch (o->type) {
    case AV_OPT_TYPE_STRING:   return set_string(obj, o, val, dst);
    case AV_OPT_TYPE_BINARY:   return set_string_binary(obj, o, val, dst);
    case AV_OPT_TYPE_FLAGS:
    case AV_OPT_TYPE_INT:
    case AV_OPT_TYPE_INT64:
    case AV_OPT_TYPE_FLOAT:
    case AV_OPT_TYPE_DOUBLE:
    case AV_OPT_TYPE_RATIONAL: return set_string_number(obj, o, val, dst);
    }

    av_log(obj, AV_LOG_ERROR, "Invalid option type.\n");
    return AVERROR(EINVAL);
}

#define OPT_EVAL_NUMBER(name, opttype, vartype)\
    int av_opt_eval_ ## name(void *obj, const AVOption *o, const char *val, vartype *name ## _out)\
    {\
        if (!o || o->type != opttype)\
            return AVERROR(EINVAL);\
        return set_string_number(obj, o, val, name ## _out);\
    }

OPT_EVAL_NUMBER(flags,  AV_OPT_TYPE_FLAGS,    int)
OPT_EVAL_NUMBER(int,    AV_OPT_TYPE_INT,      int)
OPT_EVAL_NUMBER(int64,  AV_OPT_TYPE_INT64,    int64_t)
OPT_EVAL_NUMBER(float,  AV_OPT_TYPE_FLOAT,    float)
OPT_EVAL_NUMBER(double, AV_OPT_TYPE_DOUBLE,   double)
OPT_EVAL_NUMBER(q,      AV_OPT_TYPE_RATIONAL, AVRational)

static int set_number(void *obj, const char *name, double num, int den, int64_t intnum,
                                  int search_flags)
{
    void *dst, *target_obj;
    const AVOption *o = av_opt_find2(obj, name, NULL, 0, search_flags, &target_obj);

    if (!o || !target_obj)
        return AVERROR_OPTION_NOT_FOUND;

    dst = ((uint8_t*)target_obj) + o->offset;
    return write_number(obj, o, dst, num, den, intnum);
}

#if FF_API_OLD_AVOPTIONS
const AVOption *av_set_double(void *obj, const char *name, double n)
{
    const AVOption *o = av_opt_find(obj, name, NULL, 0, 0);
    if (set_number(obj, name, n, 1, 1, 0) < 0)
        return NULL;
    return o;
}

const AVOption *av_set_q(void *obj, const char *name, AVRational n)
{
    const AVOption *o = av_opt_find(obj, name, NULL, 0, 0);
    if (set_number(obj, name, n.num, n.den, 1, 0) < 0)
        return NULL;
    return o;
}

const AVOption *av_set_int(void *obj, const char *name, int64_t n)
{
    const AVOption *o = av_opt_find(obj, name, NULL, 0, 0);
    if (set_number(obj, name, 1, 1, n, 0) < 0)
        return NULL;
    return o;
}
#endif

int av_opt_set_int(void *obj, const char *name, int64_t val, int search_flags)
{
    return set_number(obj, name, 1, 1, val, search_flags);
}

int av_opt_set_double(void *obj, const char *name, double val, int search_flags)
{
    return set_number(obj, name, val, 1, 1, search_flags);
}

int av_opt_set_q(void *obj, const char *name, AVRational val, int search_flags)
{
    return set_number(obj, name, val.num, val.den, 1, search_flags);
}

#if FF_API_OLD_AVOPTIONS
/**
 *
 * @param buf a buffer which is used for returning non string values as strings, can be NULL
 * @param buf_len allocated length in bytes of buf
 */
const char *av_get_string(void *obj, const char *name, const AVOption **o_out, char *buf, int buf_len)
{
    const AVOption *o = av_opt_find(obj, name, NULL, 0, AV_OPT_SEARCH_CHILDREN);
    void *dst;
    uint8_t *bin;
    int len, i;
    if (!o)
        return NULL;
    if (o->type != AV_OPT_TYPE_STRING && (!buf || !buf_len))
        return NULL;

    dst= ((uint8_t*)obj) + o->offset;
    if (o_out) *o_out= o;

    switch (o->type) {
    case AV_OPT_TYPE_FLAGS:     snprintf(buf, buf_len, "0x%08X",*(int    *)dst);break;
    case AV_OPT_TYPE_INT:       snprintf(buf, buf_len, "%d" , *(int    *)dst);break;
    case AV_OPT_TYPE_INT64:     snprintf(buf, buf_len, "%"PRId64, *(int64_t*)dst);break;
    case AV_OPT_TYPE_FLOAT:     snprintf(buf, buf_len, "%f" , *(float  *)dst);break;
    case AV_OPT_TYPE_DOUBLE:    snprintf(buf, buf_len, "%f" , *(double *)dst);break;
    case AV_OPT_TYPE_RATIONAL:  snprintf(buf, buf_len, "%d/%d", ((AVRational*)dst)->num, ((AVRational*)dst)->den);break;
    case AV_OPT_TYPE_CONST:     snprintf(buf, buf_len, "%f" , o->default_val.dbl);break;
    case AV_OPT_TYPE_STRING:    return *(void**)dst;
    case AV_OPT_TYPE_BINARY:
        len = *(int*)(((uint8_t *)dst) + sizeof(uint8_t *));
        if (len >= (buf_len + 1)/2) return NULL;
        bin = *(uint8_t**)dst;
        for (i = 0; i < len; i++) snprintf(buf + i*2, 3, "%02X", bin[i]);
        break;
    default: return NULL;
    }
    return buf;
}
#endif

int av_opt_get(void *obj, const char *name, int search_flags, uint8_t **out_val)
{
    void *dst, *target_obj;
    const AVOption *o = av_opt_find2(obj, name, NULL, 0, search_flags, &target_obj);
    uint8_t *bin, buf[128];
    int len, i, ret;

    if (!o || !target_obj || (o->offset<=0 && o->type != AV_OPT_TYPE_CONST))
        return AVERROR_OPTION_NOT_FOUND;

    dst = (uint8_t*)target_obj + o->offset;

    buf[0] = 0;
    switch (o->type) {
    case AV_OPT_TYPE_FLAGS:     ret = snprintf(buf, sizeof(buf), "0x%08X",  *(int    *)dst);break;
    case AV_OPT_TYPE_INT:       ret = snprintf(buf, sizeof(buf), "%d" ,     *(int    *)dst);break;
    case AV_OPT_TYPE_INT64:     ret = snprintf(buf, sizeof(buf), "%"PRId64, *(int64_t*)dst);break;
    case AV_OPT_TYPE_FLOAT:     ret = snprintf(buf, sizeof(buf), "%f" ,     *(float  *)dst);break;
    case AV_OPT_TYPE_DOUBLE:    ret = snprintf(buf, sizeof(buf), "%f" ,     *(double *)dst);break;
    case AV_OPT_TYPE_RATIONAL:  ret = snprintf(buf, sizeof(buf), "%d/%d",   ((AVRational*)dst)->num, ((AVRational*)dst)->den);break;
    case AV_OPT_TYPE_CONST:     ret = snprintf(buf, sizeof(buf), "%f" ,     o->default_val.dbl);break;
    case AV_OPT_TYPE_STRING:
        if (*(uint8_t**)dst)
            *out_val = av_strdup(*(uint8_t**)dst);
        else
            *out_val = av_strdup("");
        return 0;
    case AV_OPT_TYPE_BINARY:
        len = *(int*)(((uint8_t *)dst) + sizeof(uint8_t *));
        if ((uint64_t)len*2 + 1 > INT_MAX)
            return AVERROR(EINVAL);
        if (!(*out_val = av_malloc(len*2 + 1)))
            return AVERROR(ENOMEM);
        bin = *(uint8_t**)dst;
        for (i = 0; i < len; i++)
            snprintf(*out_val + i*2, 3, "%02X", bin[i]);
        return 0;
    default:
        return AVERROR(EINVAL);
    }

    if (ret >= sizeof(buf))
        return AVERROR(EINVAL);
    *out_val = av_strdup(buf);
    return 0;
}

static int get_number(void *obj, const char *name, const AVOption **o_out, double *num, int *den, int64_t *intnum,
                      int search_flags)
{
    void *dst, *target_obj;
    const AVOption *o = av_opt_find2(obj, name, NULL, 0, search_flags, &target_obj);
    if (!o || !target_obj)
        goto error;

    dst = ((uint8_t*)target_obj) + o->offset;

    if (o_out) *o_out= o;

    return read_number(o, dst, num, den, intnum);

error:
    *den=*intnum=0;
    return -1;
}

#if FF_API_OLD_AVOPTIONS
double av_get_double(void *obj, const char *name, const AVOption **o_out)
{
    int64_t intnum=1;
    double num=1;
    int den=1;

    if (get_number(obj, name, o_out, &num, &den, &intnum, 0) < 0)
        return NAN;
    return num*intnum/den;
}

AVRational av_get_q(void *obj, const char *name, const AVOption **o_out)
{
    int64_t intnum=1;
    double num=1;
    int den=1;

    if (get_number(obj, name, o_out, &num, &den, &intnum, 0) < 0)
        return (AVRational){0, 0};
    if (num == 1.0 && (int)intnum == intnum)
        return (AVRational){intnum, den};
    else
        return av_d2q(num*intnum/den, 1<<24);
}

int64_t av_get_int(void *obj, const char *name, const AVOption **o_out)
{
    int64_t intnum=1;
    double num=1;
    int den=1;

    if (get_number(obj, name, o_out, &num, &den, &intnum, 0) < 0)
        return -1;
    return num*intnum/den;
}
#endif

int av_opt_get_int(void *obj, const char *name, int search_flags, int64_t *out_val)
{
    int64_t intnum = 1;
    double     num = 1;
    int   ret, den = 1;

    if ((ret = get_number(obj, name, NULL, &num, &den, &intnum, search_flags)) < 0)
        return ret;
    *out_val = num*intnum/den;
    return 0;
}

int av_opt_get_double(void *obj, const char *name, int search_flags, double *out_val)
{
    int64_t intnum = 1;
    double     num = 1;
    int   ret, den = 1;

    if ((ret = get_number(obj, name, NULL, &num, &den, &intnum, search_flags)) < 0)
        return ret;
    *out_val = num*intnum/den;
    return 0;
}

int av_opt_get_q(void *obj, const char *name, int search_flags, AVRational *out_val)
{
    int64_t intnum = 1;
    double     num = 1;
    int   ret, den = 1;

    if ((ret = get_number(obj, name, NULL, &num, &den, &intnum, search_flags)) < 0)
        return ret;

    if (num == 1.0 && (int)intnum == intnum)
        *out_val = (AVRational){intnum, den};
    else
        *out_val = av_d2q(num*intnum/den, 1<<24);
    return 0;
}

int av_opt_flag_is_set(void *obj, const char *field_name, const char *flag_name)
{
    const AVOption *field = av_opt_find(obj, field_name, NULL, 0, 0);
    const AVOption *flag  = av_opt_find(obj, flag_name,
                                        field ? field->unit : NULL, 0, 0);
    int64_t res;

    if (!field || !flag || flag->type != AV_OPT_TYPE_CONST ||
        av_opt_get_int(obj, field_name, 0, &res) < 0)
        return 0;
    return res & (int) flag->default_val.dbl;
}

static void opt_list(void *obj, void *av_log_obj, const char *unit,
                     int req_flags, int rej_flags)
{
    const AVOption *opt=NULL;

    while ((opt = av_opt_next(obj, opt))) {
        if (!(opt->flags & req_flags) || (opt->flags & rej_flags))
            continue;

        /* Don't print CONST's on level one.
         * Don't print anything but CONST's on level two.
         * Only print items from the requested unit.
         */
        if (!unit && opt->type==AV_OPT_TYPE_CONST)
            continue;
        else if (unit && opt->type!=AV_OPT_TYPE_CONST)
            continue;
        else if (unit && opt->type==AV_OPT_TYPE_CONST && strcmp(unit, opt->unit))
            continue;
        else if (unit && opt->type == AV_OPT_TYPE_CONST)
            av_log(av_log_obj, AV_LOG_INFO, "   %-15s ", opt->name);
        else
            av_log(av_log_obj, AV_LOG_INFO, "-%-17s ", opt->name);

        switch (opt->type) {
            case AV_OPT_TYPE_FLAGS:
                av_log(av_log_obj, AV_LOG_INFO, "%-7s ", "<flags>");
                break;
            case AV_OPT_TYPE_INT:
                av_log(av_log_obj, AV_LOG_INFO, "%-7s ", "<int>");
                break;
            case AV_OPT_TYPE_INT64:
                av_log(av_log_obj, AV_LOG_INFO, "%-7s ", "<int64>");
                break;
            case AV_OPT_TYPE_DOUBLE:
                av_log(av_log_obj, AV_LOG_INFO, "%-7s ", "<double>");
                break;
            case AV_OPT_TYPE_FLOAT:
                av_log(av_log_obj, AV_LOG_INFO, "%-7s ", "<float>");
                break;
            case AV_OPT_TYPE_STRING:
                av_log(av_log_obj, AV_LOG_INFO, "%-7s ", "<string>");
                break;
            case AV_OPT_TYPE_RATIONAL:
                av_log(av_log_obj, AV_LOG_INFO, "%-7s ", "<rational>");
                break;
            case AV_OPT_TYPE_BINARY:
                av_log(av_log_obj, AV_LOG_INFO, "%-7s ", "<binary>");
                break;
            case AV_OPT_TYPE_CONST:
            default:
                av_log(av_log_obj, AV_LOG_INFO, "%-7s ", "");
                break;
        }
        av_log(av_log_obj, AV_LOG_INFO, "%c", (opt->flags & AV_OPT_FLAG_ENCODING_PARAM) ? 'E' : '.');
        av_log(av_log_obj, AV_LOG_INFO, "%c", (opt->flags & AV_OPT_FLAG_DECODING_PARAM) ? 'D' : '.');
        av_log(av_log_obj, AV_LOG_INFO, "%c", (opt->flags & AV_OPT_FLAG_VIDEO_PARAM   ) ? 'V' : '.');
        av_log(av_log_obj, AV_LOG_INFO, "%c", (opt->flags & AV_OPT_FLAG_AUDIO_PARAM   ) ? 'A' : '.');
        av_log(av_log_obj, AV_LOG_INFO, "%c", (opt->flags & AV_OPT_FLAG_SUBTITLE_PARAM) ? 'S' : '.');

        if (opt->help)
            av_log(av_log_obj, AV_LOG_INFO, " %s", opt->help);
        av_log(av_log_obj, AV_LOG_INFO, "\n");
        if (opt->unit && opt->type != AV_OPT_TYPE_CONST) {
            opt_list(obj, av_log_obj, opt->unit, req_flags, rej_flags);
        }
    }
}

int av_opt_show2(void *obj, void *av_log_obj, int req_flags, int rej_flags)
{
    if (!obj)
        return -1;

    av_log(av_log_obj, AV_LOG_INFO, "%s AVOptions:\n", (*(AVClass**)obj)->class_name);

    opt_list(obj, av_log_obj, NULL, req_flags, rej_flags);

    return 0;
}

void av_opt_set_defaults(void *s)
{
#if FF_API_OLD_AVOPTIONS
    av_opt_set_defaults2(s, 0, 0);
}

void av_opt_set_defaults2(void *s, int mask, int flags)
{
#endif
    const AVOption *opt = NULL;
    while ((opt = av_opt_next(s, opt)) != NULL) {
#if FF_API_OLD_AVOPTIONS
        if ((opt->flags & mask) != flags)
            continue;
#endif
        switch (opt->type) {
            case AV_OPT_TYPE_CONST:
                /* Nothing to be done here */
            break;
            case AV_OPT_TYPE_FLAGS:
            case AV_OPT_TYPE_INT: {
                int val;
                val = opt->default_val.dbl;
                av_opt_set_int(s, opt->name, val, 0);
            }
            break;
            case AV_OPT_TYPE_INT64:
                if ((double)(opt->default_val.dbl+0.6) == opt->default_val.dbl)
                    av_log(s, AV_LOG_DEBUG, "loss of precision in default of %s\n", opt->name);
                av_opt_set_int(s, opt->name, opt->default_val.dbl, 0);
            break;
            case AV_OPT_TYPE_DOUBLE:
            case AV_OPT_TYPE_FLOAT: {
                double val;
                val = opt->default_val.dbl;
                av_opt_set_double(s, opt->name, val, 0);
            }
            break;
            case AV_OPT_TYPE_RATIONAL: {
                AVRational val;
                val = av_d2q(opt->default_val.dbl, INT_MAX);
                av_opt_set_q(s, opt->name, val, 0);
            }
            break;
            case AV_OPT_TYPE_STRING:
                av_opt_set(s, opt->name, opt->default_val.str, 0);
                break;
            case AV_OPT_TYPE_BINARY:
                /* Cannot set default for binary */
            break;
            default:
                av_log(s, AV_LOG_DEBUG, "AVOption type %d of option %s not implemented yet\n", opt->type, opt->name);
        }
    }
}

/**
 * Store the value in the field in ctx that is named like key.
 * ctx must be an AVClass context, storing is done using AVOptions.
 *
 * @param buf the string to parse, buf will be updated to point at the
 * separator just after the parsed key/value pair
 * @param key_val_sep a 0-terminated list of characters used to
 * separate key from value
 * @param pairs_sep a 0-terminated list of characters used to separate
 * two pairs from each other
 * @return 0 if the key/value pair has been successfully parsed and
 * set, or a negative value corresponding to an AVERROR code in case
 * of error:
 * AVERROR(EINVAL) if the key/value pair cannot be parsed,
 * the error code issued by av_opt_set() if the key/value pair
 * cannot be set
 */
static int parse_key_value_pair(void *ctx, const char **buf,
                                const char *key_val_sep, const char *pairs_sep)
{
    char *key = av_get_token(buf, key_val_sep);
    char *val;
    int ret;

    if (*key && strspn(*buf, key_val_sep)) {
        (*buf)++;
        val = av_get_token(buf, pairs_sep);
    } else {
        av_log(ctx, AV_LOG_ERROR, "Missing key or no key/value separator found after key '%s'\n", key);
        av_free(key);
        return AVERROR(EINVAL);
    }

    av_log(ctx, AV_LOG_DEBUG, "Setting value '%s' for key '%s'\n", val, key);

    ret = av_opt_set(ctx, key, val, 0);
    if (ret == AVERROR_OPTION_NOT_FOUND)
        av_log(ctx, AV_LOG_ERROR, "Key '%s' not found.\n", key);

    av_free(key);
    av_free(val);
    return ret;
}

int av_set_options_string(void *ctx, const char *opts,
                          const char *key_val_sep, const char *pairs_sep)
{
    int ret, count = 0;

    if (!opts)
        return 0;

    while (*opts) {
        if ((ret = parse_key_value_pair(ctx, &opts, key_val_sep, pairs_sep)) < 0)
            return ret;
        count++;

        if (*opts)
            opts++;
    }

    return count;
}

void av_opt_free(void *obj)
{
    const AVOption *o = NULL;
    while ((o = av_opt_next(obj, o)))
        if (o->type == AV_OPT_TYPE_STRING || o->type == AV_OPT_TYPE_BINARY)
            av_freep((uint8_t *)obj + o->offset);
}

int av_opt_set_dict(void *obj, AVDictionary **options)
{
    AVDictionaryEntry *t = NULL;
    AVDictionary    *tmp = NULL;
    int ret = 0;

    while ((t = av_dict_get(*options, "", t, AV_DICT_IGNORE_SUFFIX))) {
        ret = av_opt_set(obj, t->key, t->value, 0);
        if (ret == AVERROR_OPTION_NOT_FOUND)
            av_dict_set(&tmp, t->key, t->value, 0);
        else if (ret < 0) {
            av_log(obj, AV_LOG_ERROR, "Error setting option %s to value %s.\n", t->key, t->value);
            break;
        }
        ret = 0;
    }
    av_dict_free(options);
    *options = tmp;
    return ret;
}

const AVOption *av_opt_find(void *obj, const char *name, const char *unit,
                            int opt_flags, int search_flags)
{
    return av_opt_find2(obj, name, unit, opt_flags, search_flags, NULL);
}

const AVOption *av_opt_find2(void *obj, const char *name, const char *unit,
                             int opt_flags, int search_flags, void **target_obj)
{
    const AVClass  *c = *(AVClass**)obj;
    const AVOption *o = NULL;

    if (search_flags & AV_OPT_SEARCH_CHILDREN) {
        if (search_flags & AV_OPT_SEARCH_FAKE_OBJ) {
            const AVClass *child = NULL;
            while (child = av_opt_child_class_next(c, child))
                if (o = av_opt_find2(&child, name, unit, opt_flags, search_flags, NULL))
                    return o;
        } else {
            void *child = NULL;
            while (child = av_opt_child_next(obj, child))
                if (o = av_opt_find2(child, name, unit, opt_flags, search_flags, target_obj))
                    return o;
        }
    }

    while (o = av_opt_next(obj, o)) {
        if (!strcmp(o->name, name) && (o->flags & opt_flags) == opt_flags &&
            ((!unit && o->type != AV_OPT_TYPE_CONST) ||
             (unit  && o->type == AV_OPT_TYPE_CONST && o->unit && !strcmp(o->unit, unit)))) {
            if (target_obj) {
                if (!(search_flags & AV_OPT_SEARCH_FAKE_OBJ))
                    *target_obj = obj;
                else
                    *target_obj = NULL;
            }
            return o;
        }
    }
    return NULL;
}

void *av_opt_child_next(void *obj, void *prev)
{
    const AVClass *c = *(AVClass**)obj;
    if (c->child_next)
        return c->child_next(obj, prev);
    return NULL;
}

const AVClass *av_opt_child_class_next(const AVClass *parent, const AVClass *prev)
{
    if (parent->child_class_next)
        return parent->child_class_next(prev);
    return NULL;
}

#ifdef TEST

#undef printf

typedef struct TestContext
{
    const AVClass *class;
    int num;
    int toggle;
    char *string;
    int flags;
    AVRational rational;
} TestContext;

#define OFFSET(x) offsetof(TestContext, x)

#define TEST_FLAG_COOL 01
#define TEST_FLAG_LAME 02
#define TEST_FLAG_MU   04

static const AVOption test_options[]= {
{"num",      "set num",        OFFSET(num),      AV_OPT_TYPE_INT,      {0},              0,        100                 },
{"toggle",   "set toggle",     OFFSET(toggle),   AV_OPT_TYPE_INT,      {0},              0,        1                   },
{"rational", "set rational",   OFFSET(rational), AV_OPT_TYPE_RATIONAL, {0},              0,        10                  },
{"string",   "set string",     OFFSET(string),   AV_OPT_TYPE_STRING,   {0},              CHAR_MIN, CHAR_MAX            },
{"flags",    "set flags",      OFFSET(flags),    AV_OPT_TYPE_FLAGS,    {0},              0,        INT_MAX, 0, "flags" },
{"cool",     "set cool flag ", 0,                AV_OPT_TYPE_CONST,    {TEST_FLAG_COOL}, INT_MIN,  INT_MAX, 0, "flags" },
{"lame",     "set lame flag ", 0,                AV_OPT_TYPE_CONST,    {TEST_FLAG_LAME}, INT_MIN,  INT_MAX, 0, "flags" },
{"mu",       "set mu flag ",   0,                AV_OPT_TYPE_CONST,    {TEST_FLAG_MU},   INT_MIN,  INT_MAX, 0, "flags" },
{NULL},
};

static const char *test_get_name(void *ctx)
{
    return "test";
}

static const AVClass test_class = {
    "TestContext",
    test_get_name,
    test_options
};

int main(void)
{
    int i;

    printf("\nTesting av_set_options_string()\n");
    {
        TestContext test_ctx;
        const char *options[] = {
            "",
            ":",
            "=",
            "foo=:",
            ":=foo",
            "=foo",
            "foo=",
            "foo",
            "foo=val",
            "foo==val",
            "toggle=:",
            "string=:",
            "toggle=1 : foo",
            "toggle=100",
            "toggle==1",
            "flags=+mu-lame : num=42: toggle=0",
            "num=42 : string=blahblah",
            "rational=0 : rational=1/2 : rational=1/-1",
            "rational=-1/0",
        };

        test_ctx.class = &test_class;
        av_opt_set_defaults(&test_ctx);
        test_ctx.string = av_strdup("default");

        av_log_set_level(AV_LOG_DEBUG);

        for (i=0; i < FF_ARRAY_ELEMS(options); i++) {
            av_log(&test_ctx, AV_LOG_DEBUG, "Setting options string '%s'\n", options[i]);
            if (av_set_options_string(&test_ctx, options[i], "=", ":") < 0)
                av_log(&test_ctx, AV_LOG_ERROR, "Error setting options string: '%s'\n", options[i]);
            printf("\n");
        }
    }

    return 0;
}

#endif<|MERGE_RESOLUTION|>--- conflicted
+++ resolved
@@ -55,16 +55,10 @@
 
 const AVOption *av_opt_next(void *obj, const AVOption *last)
 {
-<<<<<<< HEAD
-    if (last && last[1].name) return ++last;
-    else if (last || !(*(AVClass**)obj)->option->name) return NULL;
-    else                      return (*(AVClass**)obj)->option;
-=======
     AVClass *class = *(AVClass**)obj;
     if (!last && class->option[0].name) return class->option;
     if (last && last[1].name)           return ++last;
     return NULL;
->>>>>>> 29ae0565
 }
 
 static int read_number(const AVOption *o, void *dst, double *num, int *den, int64_t *intnum)
