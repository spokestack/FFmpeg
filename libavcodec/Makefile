--- conflicted
+++ resolved
@@ -657,11 +657,7 @@
 OBJS-$(CONFIG_LIBOPENCORE_AMRWB_DECODER)  += libopencore-amr.o
 OBJS-$(CONFIG_LIBOPENJPEG_DECODER)        += libopenjpegdec.o
 OBJS-$(CONFIG_LIBOPENJPEG_ENCODER)        += libopenjpegenc.o
-<<<<<<< HEAD
-OBJS-$(CONFIG_LIBOPUS_DECODER)            += libopus_dec.o vorbis_data.o
-=======
 OBJS-$(CONFIG_LIBOPUS_DECODER)            += libopusdec.o vorbis_data.o
->>>>>>> d16860a2
 OBJS-$(CONFIG_LIBSCHROEDINGER_DECODER)    += libschroedingerdec.o \
                                              libschroedinger.o
 OBJS-$(CONFIG_LIBSCHROEDINGER_ENCODER)    += libschroedingerenc.o \
