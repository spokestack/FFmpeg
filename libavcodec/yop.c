/*
 * Psygnosis YOP decoder
 *
 * Copyright (C) 2010 Mohamed Naufal Basheer <naufal11@gmail.com>
 * derived from the code by
 * Copyright (C) 2009 Thomas P. Higdon <thomas.p.higdon@gmail.com>
 *
 * This file is part of FFmpeg.
 *
 * FFmpeg is free software; you can redistribute it and/or
 * modify it under the terms of the GNU Lesser General Public
 * License as published by the Free Software Foundation; either
 * version 2.1 of the License, or (at your option) any later version.
 *
 * FFmpeg is distributed in the hope that it will be useful,
 * but WITHOUT ANY WARRANTY; without even the implied warranty of
 * MERCHANTABILITY or FITNESS FOR A PARTICULAR PURPOSE.  See the GNU
 * Lesser General Public License for more details.
 *
 * You should have received a copy of the GNU Lesser General Public
 * License along with FFmpeg; if not, write to the Free Software
 * Foundation, Inc., 51 Franklin Street, Fifth Floor, Boston, MA 02110-1301 USA
 */

#include "libavutil/intreadwrite.h"
#include "libavutil/imgutils.h"

#include "avcodec.h"
#include "get_bits.h"
#include "internal.h"

typedef struct YopDecContext {
    AVFrame frame;
    AVCodecContext *avctx;

    int num_pal_colors;
    int first_color[2];
    int frame_data_length;
    int row_pos;

    uint8_t *low_nibble;
    uint8_t *srcptr;
    uint8_t *dstptr;
    uint8_t *dstbuf;
} YopDecContext;

// These tables are taken directly from:
// http://wiki.multimedia.cx/index.php?title=Psygnosis_YOP

/**
 * Lookup table for painting macroblocks. Bytes 0-2 of each entry contain
 * the macroblock positions to be painted (taken as (0, B0, B1, B2)).
 * Byte 3 contains the number of bytes consumed on the input,
 * equal to max(bytes 0-2) + 1.
 */
static const uint8_t paint_lut[15][4] =
    {{1, 2, 3, 4}, {1, 2, 0, 3},
     {1, 2, 1, 3}, {1, 2, 2, 3},
     {1, 0, 2, 3}, {1, 0, 0, 2},
     {1, 0, 1, 2}, {1, 1, 2, 3},
     {0, 1, 2, 3}, {0, 1, 0, 2},
     {1, 1, 0, 2}, {0, 1, 1, 2},
     {0, 0, 1, 2}, {0, 0, 0, 1},
     {1, 1, 1, 2},
    };

/**
 * Lookup table for copying macroblocks. Each entry contains the respective
 * x and y pixel offset for the copy source.
 */
static const int8_t motion_vector[16][2] =
    {{-4, -4}, {-2, -4},
     { 0, -4}, { 2, -4},
     {-4, -2}, {-4,  0},
     {-3, -3}, {-1, -3},
     { 1, -3}, { 3, -3},
     {-3, -1}, {-2, -2},
     { 0, -2}, { 2, -2},
     { 4, -2}, {-2,  0},
    };

static av_cold int yop_decode_init(AVCodecContext *avctx)
{
    YopDecContext *s = avctx->priv_data;
    s->avctx = avctx;

    if (avctx->width & 1 || avctx->height & 1 ||
        av_image_check_size(avctx->width, avctx->height, 0, avctx) < 0) {
        return -1;
    }

    if (!avctx->extradata) {
        av_log(avctx, AV_LOG_ERROR, "extradata missing\n");
        return AVERROR_INVALIDDATA;
    }

    avctx->pix_fmt = AV_PIX_FMT_PAL8;

    avcodec_get_frame_defaults(&s->frame);
    s->num_pal_colors = avctx->extradata[0];
    s->first_color[0] = avctx->extradata[1];
    s->first_color[1] = avctx->extradata[2];

    if (s->num_pal_colors + s->first_color[0] > 256 ||
        s->num_pal_colors + s->first_color[1] > 256) {
        av_log(avctx, AV_LOG_ERROR,
               "Palette parameters invalid, header probably corrupt\n");
        return AVERROR_INVALIDDATA;
    }

    return 0;
}

static av_cold int yop_decode_close(AVCodecContext *avctx)
{
    YopDecContext *s = avctx->priv_data;
    if (s->frame.data[0])
        avctx->release_buffer(avctx, &s->frame);
    return 0;
}

/**
 * Paint a macroblock using the pattern in paint_lut.
 * @param s codec context
 * @param tag the tag that was in the nibble
 */
static void yop_paint_block(YopDecContext *s, int tag)
{
    s->dstptr[0]                        = s->srcptr[0];
    s->dstptr[1]                        = s->srcptr[paint_lut[tag][0]];
    s->dstptr[s->frame.linesize[0]]     = s->srcptr[paint_lut[tag][1]];
    s->dstptr[s->frame.linesize[0] + 1] = s->srcptr[paint_lut[tag][2]];

    // The number of src bytes consumed is in the last part of the lut entry.
    s->srcptr += paint_lut[tag][3];
}

/**
 * Copy a previously painted macroblock to the current_block.
 * @param copy_tag the tag that was in the nibble
 */
static int yop_copy_previous_block(YopDecContext *s, int copy_tag)
{
    uint8_t *bufptr;

    // Calculate position for the copy source
    bufptr = s->dstptr + motion_vector[copy_tag][0] +
             s->frame.linesize[0] * motion_vector[copy_tag][1];
    if (bufptr < s->dstbuf) {
        av_log(s->avctx, AV_LOG_ERROR, "File probably corrupt\n");
        return AVERROR_INVALIDDATA;
    }

    s->dstptr[0]                        = bufptr[0];
    s->dstptr[1]                        = bufptr[1];
    s->dstptr[s->frame.linesize[0]]     = bufptr[s->frame.linesize[0]];
    s->dstptr[s->frame.linesize[0] + 1] = bufptr[s->frame.linesize[0] + 1];

    return 0;
}

/**
 * Return the next nibble in sequence, consuming a new byte on the input
 * only if necessary.
 */
static uint8_t yop_get_next_nibble(YopDecContext *s)
{
    int ret;

    if (s->low_nibble) {
        ret           = *s->low_nibble & 0xf;
        s->low_nibble = NULL;
    }else {
        s->low_nibble = s->srcptr++;
        ret           = *s->low_nibble >> 4;
    }
    return ret;
}

/**
 * Take s->dstptr to the next macroblock in sequence.
 */
static void yop_next_macroblock(YopDecContext *s)
{
    // If we are advancing to the next row of macroblocks
    if (s->row_pos == s->frame.linesize[0] - 2) {
        s->dstptr  += s->frame.linesize[0];
        s->row_pos =  0;
    }else {
        s->row_pos += 2;
    }
    s->dstptr += 2;
}

static int yop_decode_frame(AVCodecContext *avctx, void *data, int *data_size,
                            AVPacket *avpkt)
{
    YopDecContext *s = avctx->priv_data;
    int tag, firstcolor, is_odd_frame;
    int ret, i;
    uint32_t *palette;

    if (s->frame.data[0])
        avctx->release_buffer(avctx, &s->frame);

<<<<<<< HEAD
    if (avpkt->size < 4 + 3*s->num_pal_colors) {
        av_log(avctx, AV_LOG_ERROR, "packet of size %d too small\n", avpkt->size);
        return AVERROR_INVALIDDATA;
    }

    ret = avctx->get_buffer(avctx, &s->frame);
=======
    ret = ff_get_buffer(avctx, &s->frame);
>>>>>>> 594d4d5d
    if (ret < 0) {
        av_log(avctx, AV_LOG_ERROR, "get_buffer() failed\n");
        return ret;
    }

    s->frame.linesize[0] = avctx->width;

    s->dstbuf     = s->frame.data[0];
    s->dstptr     = s->frame.data[0];
    s->srcptr     = avpkt->data + 4;
    s->row_pos    = 0;
    s->low_nibble = NULL;

    is_odd_frame = avpkt->data[0];
    if(is_odd_frame>1){
        av_log(avctx, AV_LOG_ERROR, "frame is too odd %d\n", is_odd_frame);
        return AVERROR_INVALIDDATA;
    }
    firstcolor   = s->first_color[is_odd_frame];
    palette      = (uint32_t *)s->frame.data[1];

    for (i = 0; i < s->num_pal_colors; i++, s->srcptr += 3) {
        palette[i + firstcolor] = (s->srcptr[0] << 18) |
                                  (s->srcptr[1] << 10) |
                                  (s->srcptr[2] << 2);
        palette[i + firstcolor] |= 0xFFU << 24 |
                                   (palette[i + firstcolor] >> 6) & 0x30303;
    }

    s->frame.palette_has_changed = 1;

    while (s->dstptr - s->dstbuf <
           avctx->width * avctx->height &&
           s->srcptr - avpkt->data < avpkt->size) {

        tag = yop_get_next_nibble(s);

        if (tag != 0xf) {
            yop_paint_block(s, tag);
        }else {
            tag = yop_get_next_nibble(s);
            ret = yop_copy_previous_block(s, tag);
            if (ret < 0) {
                avctx->release_buffer(avctx, &s->frame);
                return ret;
            }
        }
        yop_next_macroblock(s);
    }

    *data_size        = sizeof(AVFrame);
    *(AVFrame *) data = s->frame;
    return avpkt->size;
}

AVCodec ff_yop_decoder = {
    .name           = "yop",
    .type           = AVMEDIA_TYPE_VIDEO,
    .id             = AV_CODEC_ID_YOP,
    .priv_data_size = sizeof(YopDecContext),
    .init           = yop_decode_init,
    .close          = yop_decode_close,
    .decode         = yop_decode_frame,
    .long_name      = NULL_IF_CONFIG_SMALL("Psygnosis YOP Video"),
};<|MERGE_RESOLUTION|>--- conflicted
+++ resolved
@@ -203,16 +203,12 @@
     if (s->frame.data[0])
         avctx->release_buffer(avctx, &s->frame);
 
-<<<<<<< HEAD
     if (avpkt->size < 4 + 3*s->num_pal_colors) {
         av_log(avctx, AV_LOG_ERROR, "packet of size %d too small\n", avpkt->size);
         return AVERROR_INVALIDDATA;
     }
 
-    ret = avctx->get_buffer(avctx, &s->frame);
-=======
     ret = ff_get_buffer(avctx, &s->frame);
->>>>>>> 594d4d5d
     if (ret < 0) {
         av_log(avctx, AV_LOG_ERROR, "get_buffer() failed\n");
         return ret;
