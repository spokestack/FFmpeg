/*
 * MMX optimized DSP utils
 * Copyright (c) 2000, 2001 Fabrice Bellard
 * Copyright (c) 2002-2004 Michael Niedermayer <michaelni@gmx.at>
 *
 * This file is part of FFmpeg.
 *
 * FFmpeg is free software; you can redistribute it and/or
 * modify it under the terms of the GNU Lesser General Public
 * License as published by the Free Software Foundation; either
 * version 2.1 of the License, or (at your option) any later version.
 *
 * FFmpeg is distributed in the hope that it will be useful,
 * but WITHOUT ANY WARRANTY; without even the implied warranty of
 * MERCHANTABILITY or FITNESS FOR A PARTICULAR PURPOSE.  See the GNU
 * Lesser General Public License for more details.
 *
 * You should have received a copy of the GNU Lesser General Public
 * License along with FFmpeg; if not, write to the Free Software
 * Foundation, Inc., 51 Franklin Street, Fifth Floor, Boston, MA 02110-1301 USA
 *
 * MMX optimization by Nick Kurshev <nickols_k@mail.ru>
 */

#include "libavutil/cpu.h"
#include "libavutil/x86_cpu.h"
#include "libavcodec/dsputil.h"
#include "libavcodec/h264dsp.h"
#include "libavcodec/mpegvideo.h"
#include "libavcodec/simple_idct.h"
#include "libavcodec/ac3dec.h"
#include "dsputil_mmx.h"
#include "idct_xvid.h"

//#undef NDEBUG
//#include <assert.h>

/* pixel operations */
DECLARE_ALIGNED(8,  const uint64_t, ff_bone) = 0x0101010101010101ULL;
DECLARE_ALIGNED(8,  const uint64_t, ff_wtwo) = 0x0002000200020002ULL;

DECLARE_ALIGNED(16, const uint64_t, ff_pdw_80000000)[2] =
{0x8000000080000000ULL, 0x8000000080000000ULL};

DECLARE_ALIGNED(8,  const uint64_t, ff_pw_1  ) = 0x0001000100010001ULL;
DECLARE_ALIGNED(16, const xmm_reg,  ff_pw_3  ) = {0x0003000300030003ULL, 0x0003000300030003ULL};
DECLARE_ALIGNED(16, const xmm_reg,  ff_pw_4  ) = {0x0004000400040004ULL, 0x0004000400040004ULL};
DECLARE_ALIGNED(16, const xmm_reg,  ff_pw_5  ) = {0x0005000500050005ULL, 0x0005000500050005ULL};
DECLARE_ALIGNED(16, const xmm_reg,  ff_pw_8  ) = {0x0008000800080008ULL, 0x0008000800080008ULL};
DECLARE_ALIGNED(16, const xmm_reg,  ff_pw_9  ) = {0x0009000900090009ULL, 0x0009000900090009ULL};
DECLARE_ALIGNED(8,  const uint64_t, ff_pw_15 ) = 0x000F000F000F000FULL;
DECLARE_ALIGNED(16, const xmm_reg,  ff_pw_16 ) = {0x0010001000100010ULL, 0x0010001000100010ULL};
DECLARE_ALIGNED(16, const xmm_reg,  ff_pw_17 ) = {0x0011001100110011ULL, 0x0011001100110011ULL};
DECLARE_ALIGNED(16, const xmm_reg,  ff_pw_18 ) = {0x0012001200120012ULL, 0x0012001200120012ULL};
DECLARE_ALIGNED(8,  const uint64_t, ff_pw_20 ) = 0x0014001400140014ULL;
DECLARE_ALIGNED(16, const xmm_reg,  ff_pw_27 ) = {0x001B001B001B001BULL, 0x001B001B001B001BULL};
DECLARE_ALIGNED(16, const xmm_reg,  ff_pw_28 ) = {0x001C001C001C001CULL, 0x001C001C001C001CULL};
DECLARE_ALIGNED(16, const xmm_reg,  ff_pw_32 ) = {0x0020002000200020ULL, 0x0020002000200020ULL};
DECLARE_ALIGNED(8,  const uint64_t, ff_pw_42 ) = 0x002A002A002A002AULL;
DECLARE_ALIGNED(8,  const uint64_t, ff_pw_53 ) = 0x0035003500350035ULL;
DECLARE_ALIGNED(16, const xmm_reg,  ff_pw_63 ) = {0x003F003F003F003FULL, 0x003F003F003F003FULL};
DECLARE_ALIGNED(16, const xmm_reg,  ff_pw_64 ) = {0x0040004000400040ULL, 0x0040004000400040ULL};
DECLARE_ALIGNED(8,  const uint64_t, ff_pw_96 ) = 0x0060006000600060ULL;
DECLARE_ALIGNED(8,  const uint64_t, ff_pw_128) = 0x0080008000800080ULL;
DECLARE_ALIGNED(8,  const uint64_t, ff_pw_255) = 0x00ff00ff00ff00ffULL;

DECLARE_ALIGNED(16, const xmm_reg,  ff_pb_0  ) = {0x0000000000000000ULL, 0x0000000000000000ULL};
DECLARE_ALIGNED(16, const xmm_reg,  ff_pb_1  ) = {0x0101010101010101ULL, 0x0101010101010101ULL};
DECLARE_ALIGNED(16, const xmm_reg,  ff_pb_3  ) = {0x0303030303030303ULL, 0x0303030303030303ULL};
DECLARE_ALIGNED(16, const xmm_reg,  ff_pb_4  ) = {0x0404040404040404ULL, 0x0404040404040404ULL};
DECLARE_ALIGNED(8,  const uint64_t, ff_pb_7  ) = 0x0707070707070707ULL;
DECLARE_ALIGNED(8,  const uint64_t, ff_pb_1F ) = 0x1F1F1F1F1F1F1F1FULL;
DECLARE_ALIGNED(8,  const uint64_t, ff_pb_3F ) = 0x3F3F3F3F3F3F3F3FULL;
DECLARE_ALIGNED(16, const xmm_reg,  ff_pb_80 ) = {0x8080808080808080ULL, 0x8080808080808080ULL};
DECLARE_ALIGNED(8,  const uint64_t, ff_pb_81 ) = 0x8181818181818181ULL;
DECLARE_ALIGNED(16, const xmm_reg,  ff_pb_A1 ) = {0xA1A1A1A1A1A1A1A1ULL, 0xA1A1A1A1A1A1A1A1ULL};
DECLARE_ALIGNED(16, const xmm_reg,  ff_pb_F8 ) = {0xF8F8F8F8F8F8F8F8ULL, 0xF8F8F8F8F8F8F8F8ULL};
DECLARE_ALIGNED(8,  const uint64_t, ff_pb_FC ) = 0xFCFCFCFCFCFCFCFCULL;
DECLARE_ALIGNED(16, const xmm_reg,  ff_pb_FE ) = {0xFEFEFEFEFEFEFEFEULL, 0xFEFEFEFEFEFEFEFEULL};

DECLARE_ALIGNED(16, const double, ff_pd_1)[2] = { 1.0, 1.0 };
DECLARE_ALIGNED(16, const double, ff_pd_2)[2] = { 2.0, 2.0 };

#define JUMPALIGN() __asm__ volatile (".p2align 3"::)
#define MOVQ_ZERO(regd)  __asm__ volatile ("pxor %%" #regd ", %%" #regd ::)

#define MOVQ_BFE(regd) \
    __asm__ volatile ( \
    "pcmpeqd %%" #regd ", %%" #regd " \n\t"\
    "paddb %%" #regd ", %%" #regd " \n\t" ::)

#ifndef PIC
#define MOVQ_BONE(regd)  __asm__ volatile ("movq %0, %%" #regd " \n\t" ::"m"(ff_bone))
#define MOVQ_WTWO(regd)  __asm__ volatile ("movq %0, %%" #regd " \n\t" ::"m"(ff_wtwo))
#else
// for shared library it's better to use this way for accessing constants
// pcmpeqd -> -1
#define MOVQ_BONE(regd) \
    __asm__ volatile ( \
    "pcmpeqd %%" #regd ", %%" #regd " \n\t" \
    "psrlw $15, %%" #regd " \n\t" \
    "packuswb %%" #regd ", %%" #regd " \n\t" ::)

#define MOVQ_WTWO(regd) \
    __asm__ volatile ( \
    "pcmpeqd %%" #regd ", %%" #regd " \n\t" \
    "psrlw $15, %%" #regd " \n\t" \
    "psllw $1, %%" #regd " \n\t"::)

#endif

// using regr as temporary and for the output result
// first argument is unmodifed and second is trashed
// regfe is supposed to contain 0xfefefefefefefefe
#define PAVGB_MMX_NO_RND(rega, regb, regr, regfe) \
    "movq " #rega ", " #regr "  \n\t"\
    "pand " #regb ", " #regr "  \n\t"\
    "pxor " #rega ", " #regb "  \n\t"\
    "pand " #regfe "," #regb "  \n\t"\
    "psrlq $1, " #regb "        \n\t"\
    "paddb " #regb ", " #regr " \n\t"

#define PAVGB_MMX(rega, regb, regr, regfe) \
    "movq " #rega ", " #regr "  \n\t"\
    "por  " #regb ", " #regr "  \n\t"\
    "pxor " #rega ", " #regb "  \n\t"\
    "pand " #regfe "," #regb "  \n\t"\
    "psrlq $1, " #regb "        \n\t"\
    "psubb " #regb ", " #regr " \n\t"

// mm6 is supposed to contain 0xfefefefefefefefe
#define PAVGBP_MMX_NO_RND(rega, regb, regr,  regc, regd, regp) \
    "movq " #rega ", " #regr "  \n\t"\
    "movq " #regc ", " #regp "  \n\t"\
    "pand " #regb ", " #regr "  \n\t"\
    "pand " #regd ", " #regp "  \n\t"\
    "pxor " #rega ", " #regb "  \n\t"\
    "pxor " #regc ", " #regd "  \n\t"\
    "pand %%mm6, " #regb "      \n\t"\
    "pand %%mm6, " #regd "      \n\t"\
    "psrlq $1, " #regb "        \n\t"\
    "psrlq $1, " #regd "        \n\t"\
    "paddb " #regb ", " #regr " \n\t"\
    "paddb " #regd ", " #regp " \n\t"

#define PAVGBP_MMX(rega, regb, regr, regc, regd, regp) \
    "movq " #rega ", " #regr "  \n\t"\
    "movq " #regc ", " #regp "  \n\t"\
    "por  " #regb ", " #regr "  \n\t"\
    "por  " #regd ", " #regp "  \n\t"\
    "pxor " #rega ", " #regb "  \n\t"\
    "pxor " #regc ", " #regd "  \n\t"\
    "pand %%mm6, " #regb "      \n\t"\
    "pand %%mm6, " #regd "      \n\t"\
    "psrlq $1, " #regd "        \n\t"\
    "psrlq $1, " #regb "        \n\t"\
    "psubb " #regb ", " #regr " \n\t"\
    "psubb " #regd ", " #regp " \n\t"

/***********************************/
/* MMX no rounding */
#define DEF(x, y) x ## _no_rnd_ ## y ##_mmx
#define SET_RND  MOVQ_WONE
#define PAVGBP(a, b, c, d, e, f)        PAVGBP_MMX_NO_RND(a, b, c, d, e, f)
#define PAVGB(a, b, c, e)               PAVGB_MMX_NO_RND(a, b, c, e)
#define OP_AVG(a, b, c, e)              PAVGB_MMX(a, b, c, e)

#include "dsputil_mmx_rnd_template.c"

#undef DEF
#undef SET_RND
#undef PAVGBP
#undef PAVGB
/***********************************/
/* MMX rounding */

#define DEF(x, y) x ## _ ## y ##_mmx
#define SET_RND  MOVQ_WTWO
#define PAVGBP(a, b, c, d, e, f)        PAVGBP_MMX(a, b, c, d, e, f)
#define PAVGB(a, b, c, e)               PAVGB_MMX(a, b, c, e)

#include "dsputil_mmx_rnd_template.c"

#undef DEF
#undef SET_RND
#undef PAVGBP
#undef PAVGB
#undef OP_AVG

/***********************************/
/* 3Dnow specific */

#define DEF(x) x ## _3dnow
#define PAVGB "pavgusb"
#define OP_AVG PAVGB

#include "dsputil_mmx_avg_template.c"

#undef DEF
#undef PAVGB
#undef OP_AVG

/***********************************/
/* MMX2 specific */

#define DEF(x) x ## _mmx2

/* Introduced only in MMX2 set */
#define PAVGB "pavgb"
#define OP_AVG PAVGB

#include "dsputil_mmx_avg_template.c"

#undef DEF
#undef PAVGB
#undef OP_AVG

#define put_no_rnd_pixels16_mmx put_pixels16_mmx
#define put_no_rnd_pixels8_mmx put_pixels8_mmx
#define put_pixels16_mmx2 put_pixels16_mmx
#define put_pixels8_mmx2 put_pixels8_mmx
#define put_pixels4_mmx2 put_pixels4_mmx
#define put_no_rnd_pixels16_mmx2 put_no_rnd_pixels16_mmx
#define put_no_rnd_pixels8_mmx2 put_no_rnd_pixels8_mmx
#define put_pixels16_3dnow put_pixels16_mmx
#define put_pixels8_3dnow put_pixels8_mmx
#define put_pixels4_3dnow put_pixels4_mmx
#define put_no_rnd_pixels16_3dnow put_no_rnd_pixels16_mmx
#define put_no_rnd_pixels8_3dnow put_no_rnd_pixels8_mmx

/***********************************/
/* standard MMX */

void ff_put_pixels_clamped_mmx(const DCTELEM *block, uint8_t *pixels, int line_size)
{
    const DCTELEM *p;
    uint8_t *pix;

    /* read the pixels */
    p = block;
    pix = pixels;
    /* unrolled loop */
        __asm__ volatile(
                "movq   %3, %%mm0               \n\t"
                "movq   8%3, %%mm1              \n\t"
                "movq   16%3, %%mm2             \n\t"
                "movq   24%3, %%mm3             \n\t"
                "movq   32%3, %%mm4             \n\t"
                "movq   40%3, %%mm5             \n\t"
                "movq   48%3, %%mm6             \n\t"
                "movq   56%3, %%mm7             \n\t"
                "packuswb %%mm1, %%mm0          \n\t"
                "packuswb %%mm3, %%mm2          \n\t"
                "packuswb %%mm5, %%mm4          \n\t"
                "packuswb %%mm7, %%mm6          \n\t"
                "movq   %%mm0, (%0)             \n\t"
                "movq   %%mm2, (%0, %1)         \n\t"
                "movq   %%mm4, (%0, %1, 2)      \n\t"
                "movq   %%mm6, (%0, %2)         \n\t"
                ::"r" (pix), "r" ((x86_reg)line_size), "r" ((x86_reg)line_size*3), "m"(*p)
                :"memory");
        pix += line_size*4;
        p += 32;

    // if here would be an exact copy of the code above
    // compiler would generate some very strange code
    // thus using "r"
    __asm__ volatile(
            "movq       (%3), %%mm0             \n\t"
            "movq       8(%3), %%mm1            \n\t"
            "movq       16(%3), %%mm2           \n\t"
            "movq       24(%3), %%mm3           \n\t"
            "movq       32(%3), %%mm4           \n\t"
            "movq       40(%3), %%mm5           \n\t"
            "movq       48(%3), %%mm6           \n\t"
            "movq       56(%3), %%mm7           \n\t"
            "packuswb %%mm1, %%mm0              \n\t"
            "packuswb %%mm3, %%mm2              \n\t"
            "packuswb %%mm5, %%mm4              \n\t"
            "packuswb %%mm7, %%mm6              \n\t"
            "movq       %%mm0, (%0)             \n\t"
            "movq       %%mm2, (%0, %1)         \n\t"
            "movq       %%mm4, (%0, %1, 2)      \n\t"
            "movq       %%mm6, (%0, %2)         \n\t"
            ::"r" (pix), "r" ((x86_reg)line_size), "r" ((x86_reg)line_size*3), "r"(p)
            :"memory");
}

#define put_signed_pixels_clamped_mmx_half(off) \
            "movq    "#off"(%2), %%mm1          \n\t"\
            "movq 16+"#off"(%2), %%mm2          \n\t"\
            "movq 32+"#off"(%2), %%mm3          \n\t"\
            "movq 48+"#off"(%2), %%mm4          \n\t"\
            "packsswb  8+"#off"(%2), %%mm1      \n\t"\
            "packsswb 24+"#off"(%2), %%mm2      \n\t"\
            "packsswb 40+"#off"(%2), %%mm3      \n\t"\
            "packsswb 56+"#off"(%2), %%mm4      \n\t"\
            "paddb %%mm0, %%mm1                 \n\t"\
            "paddb %%mm0, %%mm2                 \n\t"\
            "paddb %%mm0, %%mm3                 \n\t"\
            "paddb %%mm0, %%mm4                 \n\t"\
            "movq %%mm1, (%0)                   \n\t"\
            "movq %%mm2, (%0, %3)               \n\t"\
            "movq %%mm3, (%0, %3, 2)            \n\t"\
            "movq %%mm4, (%0, %1)               \n\t"

void ff_put_signed_pixels_clamped_mmx(const DCTELEM *block, uint8_t *pixels, int line_size)
{
    x86_reg line_skip = line_size;
    x86_reg line_skip3;

    __asm__ volatile (
            "movq "MANGLE(ff_pb_80)", %%mm0 \n\t"
            "lea (%3, %3, 2), %1                \n\t"
            put_signed_pixels_clamped_mmx_half(0)
            "lea (%0, %3, 4), %0                \n\t"
            put_signed_pixels_clamped_mmx_half(64)
            :"+&r" (pixels), "=&r" (line_skip3)
            :"r" (block), "r"(line_skip)
            :"memory");
}

void ff_add_pixels_clamped_mmx(const DCTELEM *block, uint8_t *pixels, int line_size)
{
    const DCTELEM *p;
    uint8_t *pix;
    int i;

    /* read the pixels */
    p = block;
    pix = pixels;
    MOVQ_ZERO(mm7);
    i = 4;
    do {
        __asm__ volatile(
                "movq   (%2), %%mm0     \n\t"
                "movq   8(%2), %%mm1    \n\t"
                "movq   16(%2), %%mm2   \n\t"
                "movq   24(%2), %%mm3   \n\t"
                "movq   %0, %%mm4       \n\t"
                "movq   %1, %%mm6       \n\t"
                "movq   %%mm4, %%mm5    \n\t"
                "punpcklbw %%mm7, %%mm4 \n\t"
                "punpckhbw %%mm7, %%mm5 \n\t"
                "paddsw %%mm4, %%mm0    \n\t"
                "paddsw %%mm5, %%mm1    \n\t"
                "movq   %%mm6, %%mm5    \n\t"
                "punpcklbw %%mm7, %%mm6 \n\t"
                "punpckhbw %%mm7, %%mm5 \n\t"
                "paddsw %%mm6, %%mm2    \n\t"
                "paddsw %%mm5, %%mm3    \n\t"
                "packuswb %%mm1, %%mm0  \n\t"
                "packuswb %%mm3, %%mm2  \n\t"
                "movq   %%mm0, %0       \n\t"
                "movq   %%mm2, %1       \n\t"
                :"+m"(*pix), "+m"(*(pix+line_size))
                :"r"(p)
                :"memory");
        pix += line_size*2;
        p += 16;
    } while (--i);
}

static void put_pixels4_mmx(uint8_t *block, const uint8_t *pixels, int line_size, int h)
{
    __asm__ volatile(
         "lea (%3, %3), %%"REG_a"       \n\t"
         ".p2align 3                    \n\t"
         "1:                            \n\t"
         "movd (%1), %%mm0              \n\t"
         "movd (%1, %3), %%mm1          \n\t"
         "movd %%mm0, (%2)              \n\t"
         "movd %%mm1, (%2, %3)          \n\t"
         "add %%"REG_a", %1             \n\t"
         "add %%"REG_a", %2             \n\t"
         "movd (%1), %%mm0              \n\t"
         "movd (%1, %3), %%mm1          \n\t"
         "movd %%mm0, (%2)              \n\t"
         "movd %%mm1, (%2, %3)          \n\t"
         "add %%"REG_a", %1             \n\t"
         "add %%"REG_a", %2             \n\t"
         "subl $4, %0                   \n\t"
         "jnz 1b                        \n\t"
         : "+g"(h), "+r" (pixels),  "+r" (block)
         : "r"((x86_reg)line_size)
         : "%"REG_a, "memory"
        );
}

static void put_pixels8_mmx(uint8_t *block, const uint8_t *pixels, int line_size, int h)
{
    __asm__ volatile(
         "lea (%3, %3), %%"REG_a"       \n\t"
         ".p2align 3                    \n\t"
         "1:                            \n\t"
         "movq (%1), %%mm0              \n\t"
         "movq (%1, %3), %%mm1          \n\t"
         "movq %%mm0, (%2)              \n\t"
         "movq %%mm1, (%2, %3)          \n\t"
         "add %%"REG_a", %1             \n\t"
         "add %%"REG_a", %2             \n\t"
         "movq (%1), %%mm0              \n\t"
         "movq (%1, %3), %%mm1          \n\t"
         "movq %%mm0, (%2)              \n\t"
         "movq %%mm1, (%2, %3)          \n\t"
         "add %%"REG_a", %1             \n\t"
         "add %%"REG_a", %2             \n\t"
         "subl $4, %0                   \n\t"
         "jnz 1b                        \n\t"
         : "+g"(h), "+r" (pixels),  "+r" (block)
         : "r"((x86_reg)line_size)
         : "%"REG_a, "memory"
        );
}

static void put_pixels16_mmx(uint8_t *block, const uint8_t *pixels, int line_size, int h)
{
    __asm__ volatile(
         "lea (%3, %3), %%"REG_a"       \n\t"
         ".p2align 3                    \n\t"
         "1:                            \n\t"
         "movq (%1), %%mm0              \n\t"
         "movq 8(%1), %%mm4             \n\t"
         "movq (%1, %3), %%mm1          \n\t"
         "movq 8(%1, %3), %%mm5         \n\t"
         "movq %%mm0, (%2)              \n\t"
         "movq %%mm4, 8(%2)             \n\t"
         "movq %%mm1, (%2, %3)          \n\t"
         "movq %%mm5, 8(%2, %3)         \n\t"
         "add %%"REG_a", %1             \n\t"
         "add %%"REG_a", %2             \n\t"
         "movq (%1), %%mm0              \n\t"
         "movq 8(%1), %%mm4             \n\t"
         "movq (%1, %3), %%mm1          \n\t"
         "movq 8(%1, %3), %%mm5         \n\t"
         "movq %%mm0, (%2)              \n\t"
         "movq %%mm4, 8(%2)             \n\t"
         "movq %%mm1, (%2, %3)          \n\t"
         "movq %%mm5, 8(%2, %3)         \n\t"
         "add %%"REG_a", %1             \n\t"
         "add %%"REG_a", %2             \n\t"
         "subl $4, %0                   \n\t"
         "jnz 1b                        \n\t"
         : "+g"(h), "+r" (pixels),  "+r" (block)
         : "r"((x86_reg)line_size)
         : "%"REG_a, "memory"
        );
}

static void put_pixels16_sse2(uint8_t *block, const uint8_t *pixels, int line_size, int h)
{
    __asm__ volatile(
         "1:                            \n\t"
         "movdqu (%1), %%xmm0           \n\t"
         "movdqu (%1,%3), %%xmm1        \n\t"
         "movdqu (%1,%3,2), %%xmm2      \n\t"
         "movdqu (%1,%4), %%xmm3        \n\t"
         "movdqa %%xmm0, (%2)           \n\t"
         "movdqa %%xmm1, (%2,%3)        \n\t"
         "movdqa %%xmm2, (%2,%3,2)      \n\t"
         "movdqa %%xmm3, (%2,%4)        \n\t"
         "subl $4, %0                   \n\t"
         "lea (%1,%3,4), %1             \n\t"
         "lea (%2,%3,4), %2             \n\t"
         "jnz 1b                        \n\t"
         : "+g"(h), "+r" (pixels),  "+r" (block)
         : "r"((x86_reg)line_size), "r"((x86_reg)3L*line_size)
         : "memory"
        );
}

static void avg_pixels16_sse2(uint8_t *block, const uint8_t *pixels, int line_size, int h)
{
    __asm__ volatile(
         "1:                            \n\t"
         "movdqu (%1), %%xmm0           \n\t"
         "movdqu (%1,%3), %%xmm1        \n\t"
         "movdqu (%1,%3,2), %%xmm2      \n\t"
         "movdqu (%1,%4), %%xmm3        \n\t"
         "pavgb  (%2), %%xmm0           \n\t"
         "pavgb  (%2,%3), %%xmm1        \n\t"
         "pavgb  (%2,%3,2), %%xmm2      \n\t"
         "pavgb  (%2,%4), %%xmm3        \n\t"
         "movdqa %%xmm0, (%2)           \n\t"
         "movdqa %%xmm1, (%2,%3)        \n\t"
         "movdqa %%xmm2, (%2,%3,2)      \n\t"
         "movdqa %%xmm3, (%2,%4)        \n\t"
         "subl $4, %0                   \n\t"
         "lea (%1,%3,4), %1             \n\t"
         "lea (%2,%3,4), %2             \n\t"
         "jnz 1b                        \n\t"
         : "+g"(h), "+r" (pixels),  "+r" (block)
         : "r"((x86_reg)line_size), "r"((x86_reg)3L*line_size)
         : "memory"
        );
}

#define CLEAR_BLOCKS(name,n) \
static void name(DCTELEM *blocks)\
{\
    __asm__ volatile(\
                "pxor %%mm7, %%mm7              \n\t"\
                "mov     %1, %%"REG_a"          \n\t"\
                "1:                             \n\t"\
                "movq %%mm7, (%0, %%"REG_a")    \n\t"\
                "movq %%mm7, 8(%0, %%"REG_a")   \n\t"\
                "movq %%mm7, 16(%0, %%"REG_a")  \n\t"\
                "movq %%mm7, 24(%0, %%"REG_a")  \n\t"\
                "add $32, %%"REG_a"             \n\t"\
                " js 1b                         \n\t"\
                : : "r" (((uint8_t *)blocks)+128*n),\
                    "i" (-128*n)\
                : "%"REG_a\
        );\
}
CLEAR_BLOCKS(clear_blocks_mmx, 6)
CLEAR_BLOCKS(clear_block_mmx, 1)

static void clear_block_sse(DCTELEM *block)
{
    __asm__ volatile(
        "xorps  %%xmm0, %%xmm0  \n"
        "movaps %%xmm0,    (%0) \n"
        "movaps %%xmm0,  16(%0) \n"
        "movaps %%xmm0,  32(%0) \n"
        "movaps %%xmm0,  48(%0) \n"
        "movaps %%xmm0,  64(%0) \n"
        "movaps %%xmm0,  80(%0) \n"
        "movaps %%xmm0,  96(%0) \n"
        "movaps %%xmm0, 112(%0) \n"
        :: "r"(block)
        : "memory"
    );
}

static void clear_blocks_sse(DCTELEM *blocks)
{\
    __asm__ volatile(
        "xorps  %%xmm0, %%xmm0  \n"
        "mov     %1, %%"REG_a"  \n"
        "1:                     \n"
        "movaps %%xmm0,    (%0, %%"REG_a") \n"
        "movaps %%xmm0,  16(%0, %%"REG_a") \n"
        "movaps %%xmm0,  32(%0, %%"REG_a") \n"
        "movaps %%xmm0,  48(%0, %%"REG_a") \n"
        "movaps %%xmm0,  64(%0, %%"REG_a") \n"
        "movaps %%xmm0,  80(%0, %%"REG_a") \n"
        "movaps %%xmm0,  96(%0, %%"REG_a") \n"
        "movaps %%xmm0, 112(%0, %%"REG_a") \n"
        "add $128, %%"REG_a"    \n"
        " js 1b                 \n"
        : : "r" (((uint8_t *)blocks)+128*6),
            "i" (-128*6)
        : "%"REG_a
    );
}

static void add_bytes_mmx(uint8_t *dst, uint8_t *src, int w){
    x86_reg i=0;
    __asm__ volatile(
        "jmp 2f                         \n\t"
        "1:                             \n\t"
        "movq  (%1, %0), %%mm0          \n\t"
        "movq  (%2, %0), %%mm1          \n\t"
        "paddb %%mm0, %%mm1             \n\t"
        "movq %%mm1, (%2, %0)           \n\t"
        "movq 8(%1, %0), %%mm0          \n\t"
        "movq 8(%2, %0), %%mm1          \n\t"
        "paddb %%mm0, %%mm1             \n\t"
        "movq %%mm1, 8(%2, %0)          \n\t"
        "add $16, %0                    \n\t"
        "2:                             \n\t"
        "cmp %3, %0                     \n\t"
        " js 1b                         \n\t"
        : "+r" (i)
        : "r"(src), "r"(dst), "r"((x86_reg)w-15)
    );
    for(; i<w; i++)
        dst[i+0] += src[i+0];
}

#if HAVE_7REGS && HAVE_TEN_OPERANDS
static void add_hfyu_median_prediction_cmov(uint8_t *dst, const uint8_t *top, const uint8_t *diff, int w, int *left, int *left_top) {
    x86_reg w2 = -w;
    x86_reg x;
    int l = *left & 0xff;
    int tl = *left_top & 0xff;
    int t;
    __asm__ volatile(
        "mov    %7, %3 \n"
        "1: \n"
        "movzbl (%3,%4), %2 \n"
        "mov    %2, %k3 \n"
        "sub   %b1, %b3 \n"
        "add   %b0, %b3 \n"
        "mov    %2, %1 \n"
        "cmp    %0, %2 \n"
        "cmovg  %0, %2 \n"
        "cmovg  %1, %0 \n"
        "cmp   %k3, %0 \n"
        "cmovg %k3, %0 \n"
        "mov    %7, %3 \n"
        "cmp    %2, %0 \n"
        "cmovl  %2, %0 \n"
        "add (%6,%4), %b0 \n"
        "mov   %b0, (%5,%4) \n"
        "inc    %4 \n"
        "jl 1b \n"
        :"+&q"(l), "+&q"(tl), "=&r"(t), "=&q"(x), "+&r"(w2)
        :"r"(dst+w), "r"(diff+w), "rm"(top+w)
    );
    *left = l;
    *left_top = tl;
}
#endif

#define H263_LOOP_FILTER \
        "pxor %%mm7, %%mm7              \n\t"\
        "movq  %0, %%mm0                \n\t"\
        "movq  %0, %%mm1                \n\t"\
        "movq  %3, %%mm2                \n\t"\
        "movq  %3, %%mm3                \n\t"\
        "punpcklbw %%mm7, %%mm0         \n\t"\
        "punpckhbw %%mm7, %%mm1         \n\t"\
        "punpcklbw %%mm7, %%mm2         \n\t"\
        "punpckhbw %%mm7, %%mm3         \n\t"\
        "psubw %%mm2, %%mm0             \n\t"\
        "psubw %%mm3, %%mm1             \n\t"\
        "movq  %1, %%mm2                \n\t"\
        "movq  %1, %%mm3                \n\t"\
        "movq  %2, %%mm4                \n\t"\
        "movq  %2, %%mm5                \n\t"\
        "punpcklbw %%mm7, %%mm2         \n\t"\
        "punpckhbw %%mm7, %%mm3         \n\t"\
        "punpcklbw %%mm7, %%mm4         \n\t"\
        "punpckhbw %%mm7, %%mm5         \n\t"\
        "psubw %%mm2, %%mm4             \n\t"\
        "psubw %%mm3, %%mm5             \n\t"\
        "psllw $2, %%mm4                \n\t"\
        "psllw $2, %%mm5                \n\t"\
        "paddw %%mm0, %%mm4             \n\t"\
        "paddw %%mm1, %%mm5             \n\t"\
        "pxor %%mm6, %%mm6              \n\t"\
        "pcmpgtw %%mm4, %%mm6           \n\t"\
        "pcmpgtw %%mm5, %%mm7           \n\t"\
        "pxor %%mm6, %%mm4              \n\t"\
        "pxor %%mm7, %%mm5              \n\t"\
        "psubw %%mm6, %%mm4             \n\t"\
        "psubw %%mm7, %%mm5             \n\t"\
        "psrlw $3, %%mm4                \n\t"\
        "psrlw $3, %%mm5                \n\t"\
        "packuswb %%mm5, %%mm4          \n\t"\
        "packsswb %%mm7, %%mm6          \n\t"\
        "pxor %%mm7, %%mm7              \n\t"\
        "movd %4, %%mm2                 \n\t"\
        "punpcklbw %%mm2, %%mm2         \n\t"\
        "punpcklbw %%mm2, %%mm2         \n\t"\
        "punpcklbw %%mm2, %%mm2         \n\t"\
        "psubusb %%mm4, %%mm2           \n\t"\
        "movq %%mm2, %%mm3              \n\t"\
        "psubusb %%mm4, %%mm3           \n\t"\
        "psubb %%mm3, %%mm2             \n\t"\
        "movq %1, %%mm3                 \n\t"\
        "movq %2, %%mm4                 \n\t"\
        "pxor %%mm6, %%mm3              \n\t"\
        "pxor %%mm6, %%mm4              \n\t"\
        "paddusb %%mm2, %%mm3           \n\t"\
        "psubusb %%mm2, %%mm4           \n\t"\
        "pxor %%mm6, %%mm3              \n\t"\
        "pxor %%mm6, %%mm4              \n\t"\
        "paddusb %%mm2, %%mm2           \n\t"\
        "packsswb %%mm1, %%mm0          \n\t"\
        "pcmpgtb %%mm0, %%mm7           \n\t"\
        "pxor %%mm7, %%mm0              \n\t"\
        "psubb %%mm7, %%mm0             \n\t"\
        "movq %%mm0, %%mm1              \n\t"\
        "psubusb %%mm2, %%mm0           \n\t"\
        "psubb %%mm0, %%mm1             \n\t"\
        "pand %5, %%mm1                 \n\t"\
        "psrlw $2, %%mm1                \n\t"\
        "pxor %%mm7, %%mm1              \n\t"\
        "psubb %%mm7, %%mm1             \n\t"\
        "movq %0, %%mm5                 \n\t"\
        "movq %3, %%mm6                 \n\t"\
        "psubb %%mm1, %%mm5             \n\t"\
        "paddb %%mm1, %%mm6             \n\t"

static void h263_v_loop_filter_mmx(uint8_t *src, int stride, int qscale){
    if(CONFIG_H263_DECODER || CONFIG_H263_ENCODER) {
    const int strength= ff_h263_loop_filter_strength[qscale];

    __asm__ volatile(

        H263_LOOP_FILTER

        "movq %%mm3, %1                 \n\t"
        "movq %%mm4, %2                 \n\t"
        "movq %%mm5, %0                 \n\t"
        "movq %%mm6, %3                 \n\t"
        : "+m" (*(uint64_t*)(src - 2*stride)),
          "+m" (*(uint64_t*)(src - 1*stride)),
          "+m" (*(uint64_t*)(src + 0*stride)),
          "+m" (*(uint64_t*)(src + 1*stride))
        : "g" (2*strength), "m"(ff_pb_FC)
    );
    }
}

static void h263_h_loop_filter_mmx(uint8_t *src, int stride, int qscale){
    if(CONFIG_H263_DECODER || CONFIG_H263_ENCODER) {
    const int strength= ff_h263_loop_filter_strength[qscale];
    DECLARE_ALIGNED(8, uint64_t, temp)[4];
    uint8_t *btemp= (uint8_t*)temp;

    src -= 2;

    transpose4x4(btemp  , src           , 8, stride);
    transpose4x4(btemp+4, src + 4*stride, 8, stride);
    __asm__ volatile(
        H263_LOOP_FILTER // 5 3 4 6

        : "+m" (temp[0]),
          "+m" (temp[1]),
          "+m" (temp[2]),
          "+m" (temp[3])
        : "g" (2*strength), "m"(ff_pb_FC)
    );

    __asm__ volatile(
        "movq %%mm5, %%mm1              \n\t"
        "movq %%mm4, %%mm0              \n\t"
        "punpcklbw %%mm3, %%mm5         \n\t"
        "punpcklbw %%mm6, %%mm4         \n\t"
        "punpckhbw %%mm3, %%mm1         \n\t"
        "punpckhbw %%mm6, %%mm0         \n\t"
        "movq %%mm5, %%mm3              \n\t"
        "movq %%mm1, %%mm6              \n\t"
        "punpcklwd %%mm4, %%mm5         \n\t"
        "punpcklwd %%mm0, %%mm1         \n\t"
        "punpckhwd %%mm4, %%mm3         \n\t"
        "punpckhwd %%mm0, %%mm6         \n\t"
        "movd %%mm5, (%0)               \n\t"
        "punpckhdq %%mm5, %%mm5         \n\t"
        "movd %%mm5, (%0,%2)            \n\t"
        "movd %%mm3, (%0,%2,2)          \n\t"
        "punpckhdq %%mm3, %%mm3         \n\t"
        "movd %%mm3, (%0,%3)            \n\t"
        "movd %%mm1, (%1)               \n\t"
        "punpckhdq %%mm1, %%mm1         \n\t"
        "movd %%mm1, (%1,%2)            \n\t"
        "movd %%mm6, (%1,%2,2)          \n\t"
        "punpckhdq %%mm6, %%mm6         \n\t"
        "movd %%mm6, (%1,%3)            \n\t"
        :: "r" (src),
           "r" (src + 4*stride),
           "r" ((x86_reg)   stride ),
           "r" ((x86_reg)(3*stride))
    );
    }
}

/* draw the edges of width 'w' of an image of size width, height
   this mmx version can only handle w==8 || w==16 */
static void draw_edges_mmx(uint8_t *buf, int wrap, int width, int height, int w, int sides)
{
    uint8_t *ptr, *last_line;
    int i;

    last_line = buf + (height - 1) * wrap;
    /* left and right */
    ptr = buf;
    if(w==8)
    {
        __asm__ volatile(
                "1:                             \n\t"
                "movd (%0), %%mm0               \n\t"
                "punpcklbw %%mm0, %%mm0         \n\t"
                "punpcklwd %%mm0, %%mm0         \n\t"
                "punpckldq %%mm0, %%mm0         \n\t"
                "movq %%mm0, -8(%0)             \n\t"
                "movq -8(%0, %2), %%mm1         \n\t"
                "punpckhbw %%mm1, %%mm1         \n\t"
                "punpckhwd %%mm1, %%mm1         \n\t"
                "punpckhdq %%mm1, %%mm1         \n\t"
                "movq %%mm1, (%0, %2)           \n\t"
                "add %1, %0                     \n\t"
                "cmp %3, %0                     \n\t"
                " jb 1b                         \n\t"
                : "+r" (ptr)
                : "r" ((x86_reg)wrap), "r" ((x86_reg)width), "r" (ptr + wrap*height)
        );
    }
    else
    {
        __asm__ volatile(
                "1:                             \n\t"
                "movd (%0), %%mm0               \n\t"
                "punpcklbw %%mm0, %%mm0         \n\t"
                "punpcklwd %%mm0, %%mm0         \n\t"
                "punpckldq %%mm0, %%mm0         \n\t"
                "movq %%mm0, -8(%0)             \n\t"
                "movq %%mm0, -16(%0)            \n\t"
                "movq -8(%0, %2), %%mm1         \n\t"
                "punpckhbw %%mm1, %%mm1         \n\t"
                "punpckhwd %%mm1, %%mm1         \n\t"
                "punpckhdq %%mm1, %%mm1         \n\t"
                "movq %%mm1, (%0, %2)           \n\t"
                "movq %%mm1, 8(%0, %2)          \n\t"
                "add %1, %0                     \n\t"
                "cmp %3, %0                     \n\t"
                " jb 1b                         \n\t"
                : "+r" (ptr)
                : "r" ((x86_reg)wrap), "r" ((x86_reg)width), "r" (ptr + wrap*height)
        );
    }

    /* top and bottom (and hopefully also the corners) */
    if (sides&EDGE_TOP) {
        for(i = 0; i < w; i += 4) {
            ptr= buf - (i + 1) * wrap - w;
            __asm__ volatile(
                    "1:                             \n\t"
                    "movq (%1, %0), %%mm0           \n\t"
                    "movq %%mm0, (%0)               \n\t"
                    "movq %%mm0, (%0, %2)           \n\t"
                    "movq %%mm0, (%0, %2, 2)        \n\t"
                    "movq %%mm0, (%0, %3)           \n\t"
                    "add $8, %0                     \n\t"
                    "cmp %4, %0                     \n\t"
                    " jb 1b                         \n\t"
                    : "+r" (ptr)
                    : "r" ((x86_reg)buf - (x86_reg)ptr - w), "r" ((x86_reg)-wrap), "r" ((x86_reg)-wrap*3), "r" (ptr+width+2*w)
            );
        }
    }

    if (sides&EDGE_BOTTOM) {
        for(i = 0; i < w; i += 4) {
            ptr= last_line + (i + 1) * wrap - w;
            __asm__ volatile(
                    "1:                             \n\t"
                    "movq (%1, %0), %%mm0           \n\t"
                    "movq %%mm0, (%0)               \n\t"
                    "movq %%mm0, (%0, %2)           \n\t"
                    "movq %%mm0, (%0, %2, 2)        \n\t"
                    "movq %%mm0, (%0, %3)           \n\t"
                    "add $8, %0                     \n\t"
                    "cmp %4, %0                     \n\t"
                    " jb 1b                         \n\t"
                    : "+r" (ptr)
                    : "r" ((x86_reg)last_line - (x86_reg)ptr - w), "r" ((x86_reg)wrap), "r" ((x86_reg)wrap*3), "r" (ptr+width+2*w)
            );
        }
    }
}

#define QPEL_V_LOW(m3,m4,m5,m6, pw_20, pw_3, rnd, in0, in1, in2, in7, out, OP)\
        "paddw " #m4 ", " #m3 "           \n\t" /* x1 */\
        "movq "MANGLE(ff_pw_20)", %%mm4   \n\t" /* 20 */\
        "pmullw " #m3 ", %%mm4            \n\t" /* 20x1 */\
        "movq "#in7", " #m3 "             \n\t" /* d */\
        "movq "#in0", %%mm5               \n\t" /* D */\
        "paddw " #m3 ", %%mm5             \n\t" /* x4 */\
        "psubw %%mm5, %%mm4               \n\t" /* 20x1 - x4 */\
        "movq "#in1", %%mm5               \n\t" /* C */\
        "movq "#in2", %%mm6               \n\t" /* B */\
        "paddw " #m6 ", %%mm5             \n\t" /* x3 */\
        "paddw " #m5 ", %%mm6             \n\t" /* x2 */\
        "paddw %%mm6, %%mm6               \n\t" /* 2x2 */\
        "psubw %%mm6, %%mm5               \n\t" /* -2x2 + x3 */\
        "pmullw "MANGLE(ff_pw_3)", %%mm5  \n\t" /* -6x2 + 3x3 */\
        "paddw " #rnd ", %%mm4            \n\t" /* x2 */\
        "paddw %%mm4, %%mm5               \n\t" /* 20x1 - 6x2 + 3x3 - x4 */\
        "psraw $5, %%mm5                  \n\t"\
        "packuswb %%mm5, %%mm5            \n\t"\
        OP(%%mm5, out, %%mm7, d)

#define QPEL_BASE(OPNAME, ROUNDER, RND, OP_MMX2, OP_3DNOW)\
static void OPNAME ## mpeg4_qpel16_h_lowpass_mmx2(uint8_t *dst, uint8_t *src, int dstStride, int srcStride, int h){\
    uint64_t temp;\
\
    __asm__ volatile(\
        "pxor %%mm7, %%mm7                \n\t"\
        "1:                               \n\t"\
        "movq  (%0), %%mm0                \n\t" /* ABCDEFGH */\
        "movq %%mm0, %%mm1                \n\t" /* ABCDEFGH */\
        "movq %%mm0, %%mm2                \n\t" /* ABCDEFGH */\
        "punpcklbw %%mm7, %%mm0           \n\t" /* 0A0B0C0D */\
        "punpckhbw %%mm7, %%mm1           \n\t" /* 0E0F0G0H */\
        "pshufw $0x90, %%mm0, %%mm5       \n\t" /* 0A0A0B0C */\
        "pshufw $0x41, %%mm0, %%mm6       \n\t" /* 0B0A0A0B */\
        "movq %%mm2, %%mm3                \n\t" /* ABCDEFGH */\
        "movq %%mm2, %%mm4                \n\t" /* ABCDEFGH */\
        "psllq $8, %%mm2                  \n\t" /* 0ABCDEFG */\
        "psllq $16, %%mm3                 \n\t" /* 00ABCDEF */\
        "psllq $24, %%mm4                 \n\t" /* 000ABCDE */\
        "punpckhbw %%mm7, %%mm2           \n\t" /* 0D0E0F0G */\
        "punpckhbw %%mm7, %%mm3           \n\t" /* 0C0D0E0F */\
        "punpckhbw %%mm7, %%mm4           \n\t" /* 0B0C0D0E */\
        "paddw %%mm3, %%mm5               \n\t" /* b */\
        "paddw %%mm2, %%mm6               \n\t" /* c */\
        "paddw %%mm5, %%mm5               \n\t" /* 2b */\
        "psubw %%mm5, %%mm6               \n\t" /* c - 2b */\
        "pshufw $0x06, %%mm0, %%mm5       \n\t" /* 0C0B0A0A */\
        "pmullw "MANGLE(ff_pw_3)", %%mm6  \n\t" /* 3c - 6b */\
        "paddw %%mm4, %%mm0               \n\t" /* a */\
        "paddw %%mm1, %%mm5               \n\t" /* d */\
        "pmullw "MANGLE(ff_pw_20)", %%mm0 \n\t" /* 20a */\
        "psubw %%mm5, %%mm0               \n\t" /* 20a - d */\
        "paddw %6, %%mm6                  \n\t"\
        "paddw %%mm6, %%mm0               \n\t" /* 20a - 6b + 3c - d */\
        "psraw $5, %%mm0                  \n\t"\
        "movq %%mm0, %5                   \n\t"\
        /* mm1=EFGH, mm2=DEFG, mm3=CDEF, mm4=BCDE, mm7=0 */\
        \
        "movq 5(%0), %%mm0                \n\t" /* FGHIJKLM */\
        "movq %%mm0, %%mm5                \n\t" /* FGHIJKLM */\
        "movq %%mm0, %%mm6                \n\t" /* FGHIJKLM */\
        "psrlq $8, %%mm0                  \n\t" /* GHIJKLM0 */\
        "psrlq $16, %%mm5                 \n\t" /* HIJKLM00 */\
        "punpcklbw %%mm7, %%mm0           \n\t" /* 0G0H0I0J */\
        "punpcklbw %%mm7, %%mm5           \n\t" /* 0H0I0J0K */\
        "paddw %%mm0, %%mm2               \n\t" /* b */\
        "paddw %%mm5, %%mm3               \n\t" /* c */\
        "paddw %%mm2, %%mm2               \n\t" /* 2b */\
        "psubw %%mm2, %%mm3               \n\t" /* c - 2b */\
        "movq %%mm6, %%mm2                \n\t" /* FGHIJKLM */\
        "psrlq $24, %%mm6                 \n\t" /* IJKLM000 */\
        "punpcklbw %%mm7, %%mm2           \n\t" /* 0F0G0H0I */\
        "punpcklbw %%mm7, %%mm6           \n\t" /* 0I0J0K0L */\
        "pmullw "MANGLE(ff_pw_3)", %%mm3  \n\t" /* 3c - 6b */\
        "paddw %%mm2, %%mm1               \n\t" /* a */\
        "paddw %%mm6, %%mm4               \n\t" /* d */\
        "pmullw "MANGLE(ff_pw_20)", %%mm1 \n\t" /* 20a */\
        "psubw %%mm4, %%mm3               \n\t" /* - 6b +3c - d */\
        "paddw %6, %%mm1                  \n\t"\
        "paddw %%mm1, %%mm3               \n\t" /* 20a - 6b +3c - d */\
        "psraw $5, %%mm3                  \n\t"\
        "movq %5, %%mm1                   \n\t"\
        "packuswb %%mm3, %%mm1            \n\t"\
        OP_MMX2(%%mm1, (%1),%%mm4, q)\
        /* mm0= GHIJ, mm2=FGHI, mm5=HIJK, mm6=IJKL, mm7=0 */\
        \
        "movq 9(%0), %%mm1                \n\t" /* JKLMNOPQ */\
        "movq %%mm1, %%mm4                \n\t" /* JKLMNOPQ */\
        "movq %%mm1, %%mm3                \n\t" /* JKLMNOPQ */\
        "psrlq $8, %%mm1                  \n\t" /* KLMNOPQ0 */\
        "psrlq $16, %%mm4                 \n\t" /* LMNOPQ00 */\
        "punpcklbw %%mm7, %%mm1           \n\t" /* 0K0L0M0N */\
        "punpcklbw %%mm7, %%mm4           \n\t" /* 0L0M0N0O */\
        "paddw %%mm1, %%mm5               \n\t" /* b */\
        "paddw %%mm4, %%mm0               \n\t" /* c */\
        "paddw %%mm5, %%mm5               \n\t" /* 2b */\
        "psubw %%mm5, %%mm0               \n\t" /* c - 2b */\
        "movq %%mm3, %%mm5                \n\t" /* JKLMNOPQ */\
        "psrlq $24, %%mm3                 \n\t" /* MNOPQ000 */\
        "pmullw "MANGLE(ff_pw_3)", %%mm0  \n\t" /* 3c - 6b */\
        "punpcklbw %%mm7, %%mm3           \n\t" /* 0M0N0O0P */\
        "paddw %%mm3, %%mm2               \n\t" /* d */\
        "psubw %%mm2, %%mm0               \n\t" /* -6b + 3c - d */\
        "movq %%mm5, %%mm2                \n\t" /* JKLMNOPQ */\
        "punpcklbw %%mm7, %%mm2           \n\t" /* 0J0K0L0M */\
        "punpckhbw %%mm7, %%mm5           \n\t" /* 0N0O0P0Q */\
        "paddw %%mm2, %%mm6               \n\t" /* a */\
        "pmullw "MANGLE(ff_pw_20)", %%mm6 \n\t" /* 20a */\
        "paddw %6, %%mm0                  \n\t"\
        "paddw %%mm6, %%mm0               \n\t" /* 20a - 6b + 3c - d */\
        "psraw $5, %%mm0                  \n\t"\
        /* mm1=KLMN, mm2=JKLM, mm3=MNOP, mm4=LMNO, mm5=NOPQ mm7=0 */\
        \
        "paddw %%mm5, %%mm3               \n\t" /* a */\
        "pshufw $0xF9, %%mm5, %%mm6       \n\t" /* 0O0P0Q0Q */\
        "paddw %%mm4, %%mm6               \n\t" /* b */\
        "pshufw $0xBE, %%mm5, %%mm4       \n\t" /* 0P0Q0Q0P */\
        "pshufw $0x6F, %%mm5, %%mm5       \n\t" /* 0Q0Q0P0O */\
        "paddw %%mm1, %%mm4               \n\t" /* c */\
        "paddw %%mm2, %%mm5               \n\t" /* d */\
        "paddw %%mm6, %%mm6               \n\t" /* 2b */\
        "psubw %%mm6, %%mm4               \n\t" /* c - 2b */\
        "pmullw "MANGLE(ff_pw_20)", %%mm3 \n\t" /* 20a */\
        "pmullw "MANGLE(ff_pw_3)", %%mm4  \n\t" /* 3c - 6b */\
        "psubw %%mm5, %%mm3               \n\t" /* -6b + 3c - d */\
        "paddw %6, %%mm4                  \n\t"\
        "paddw %%mm3, %%mm4               \n\t" /* 20a - 6b + 3c - d */\
        "psraw $5, %%mm4                  \n\t"\
        "packuswb %%mm4, %%mm0            \n\t"\
        OP_MMX2(%%mm0, 8(%1), %%mm4, q)\
        \
        "add %3, %0                       \n\t"\
        "add %4, %1                       \n\t"\
        "decl %2                          \n\t"\
        " jnz 1b                          \n\t"\
        : "+a"(src), "+c"(dst), "+D"(h)\
        : "d"((x86_reg)srcStride), "S"((x86_reg)dstStride), /*"m"(ff_pw_20), "m"(ff_pw_3),*/ "m"(temp), "m"(ROUNDER)\
        : "memory"\
    );\
}\
\
static void OPNAME ## mpeg4_qpel16_h_lowpass_3dnow(uint8_t *dst, uint8_t *src, int dstStride, int srcStride, int h){\
    int i;\
    int16_t temp[16];\
    /* quick HACK, XXX FIXME MUST be optimized */\
    for(i=0; i<h; i++)\
    {\
        temp[ 0]= (src[ 0]+src[ 1])*20 - (src[ 0]+src[ 2])*6 + (src[ 1]+src[ 3])*3 - (src[ 2]+src[ 4]);\
        temp[ 1]= (src[ 1]+src[ 2])*20 - (src[ 0]+src[ 3])*6 + (src[ 0]+src[ 4])*3 - (src[ 1]+src[ 5]);\
        temp[ 2]= (src[ 2]+src[ 3])*20 - (src[ 1]+src[ 4])*6 + (src[ 0]+src[ 5])*3 - (src[ 0]+src[ 6]);\
        temp[ 3]= (src[ 3]+src[ 4])*20 - (src[ 2]+src[ 5])*6 + (src[ 1]+src[ 6])*3 - (src[ 0]+src[ 7]);\
        temp[ 4]= (src[ 4]+src[ 5])*20 - (src[ 3]+src[ 6])*6 + (src[ 2]+src[ 7])*3 - (src[ 1]+src[ 8]);\
        temp[ 5]= (src[ 5]+src[ 6])*20 - (src[ 4]+src[ 7])*6 + (src[ 3]+src[ 8])*3 - (src[ 2]+src[ 9]);\
        temp[ 6]= (src[ 6]+src[ 7])*20 - (src[ 5]+src[ 8])*6 + (src[ 4]+src[ 9])*3 - (src[ 3]+src[10]);\
        temp[ 7]= (src[ 7]+src[ 8])*20 - (src[ 6]+src[ 9])*6 + (src[ 5]+src[10])*3 - (src[ 4]+src[11]);\
        temp[ 8]= (src[ 8]+src[ 9])*20 - (src[ 7]+src[10])*6 + (src[ 6]+src[11])*3 - (src[ 5]+src[12]);\
        temp[ 9]= (src[ 9]+src[10])*20 - (src[ 8]+src[11])*6 + (src[ 7]+src[12])*3 - (src[ 6]+src[13]);\
        temp[10]= (src[10]+src[11])*20 - (src[ 9]+src[12])*6 + (src[ 8]+src[13])*3 - (src[ 7]+src[14]);\
        temp[11]= (src[11]+src[12])*20 - (src[10]+src[13])*6 + (src[ 9]+src[14])*3 - (src[ 8]+src[15]);\
        temp[12]= (src[12]+src[13])*20 - (src[11]+src[14])*6 + (src[10]+src[15])*3 - (src[ 9]+src[16]);\
        temp[13]= (src[13]+src[14])*20 - (src[12]+src[15])*6 + (src[11]+src[16])*3 - (src[10]+src[16]);\
        temp[14]= (src[14]+src[15])*20 - (src[13]+src[16])*6 + (src[12]+src[16])*3 - (src[11]+src[15]);\
        temp[15]= (src[15]+src[16])*20 - (src[14]+src[16])*6 + (src[13]+src[15])*3 - (src[12]+src[14]);\
        __asm__ volatile(\
            "movq (%0), %%mm0               \n\t"\
            "movq 8(%0), %%mm1              \n\t"\
            "paddw %2, %%mm0                \n\t"\
            "paddw %2, %%mm1                \n\t"\
            "psraw $5, %%mm0                \n\t"\
            "psraw $5, %%mm1                \n\t"\
            "packuswb %%mm1, %%mm0          \n\t"\
            OP_3DNOW(%%mm0, (%1), %%mm1, q)\
            "movq 16(%0), %%mm0             \n\t"\
            "movq 24(%0), %%mm1             \n\t"\
            "paddw %2, %%mm0                \n\t"\
            "paddw %2, %%mm1                \n\t"\
            "psraw $5, %%mm0                \n\t"\
            "psraw $5, %%mm1                \n\t"\
            "packuswb %%mm1, %%mm0          \n\t"\
            OP_3DNOW(%%mm0, 8(%1), %%mm1, q)\
            :: "r"(temp), "r"(dst), "m"(ROUNDER)\
            : "memory"\
        );\
        dst+=dstStride;\
        src+=srcStride;\
    }\
}\
\
static void OPNAME ## mpeg4_qpel8_h_lowpass_mmx2(uint8_t *dst, uint8_t *src, int dstStride, int srcStride, int h){\
    __asm__ volatile(\
        "pxor %%mm7, %%mm7                \n\t"\
        "1:                               \n\t"\
        "movq  (%0), %%mm0                \n\t" /* ABCDEFGH */\
        "movq %%mm0, %%mm1                \n\t" /* ABCDEFGH */\
        "movq %%mm0, %%mm2                \n\t" /* ABCDEFGH */\
        "punpcklbw %%mm7, %%mm0           \n\t" /* 0A0B0C0D */\
        "punpckhbw %%mm7, %%mm1           \n\t" /* 0E0F0G0H */\
        "pshufw $0x90, %%mm0, %%mm5       \n\t" /* 0A0A0B0C */\
        "pshufw $0x41, %%mm0, %%mm6       \n\t" /* 0B0A0A0B */\
        "movq %%mm2, %%mm3                \n\t" /* ABCDEFGH */\
        "movq %%mm2, %%mm4                \n\t" /* ABCDEFGH */\
        "psllq $8, %%mm2                  \n\t" /* 0ABCDEFG */\
        "psllq $16, %%mm3                 \n\t" /* 00ABCDEF */\
        "psllq $24, %%mm4                 \n\t" /* 000ABCDE */\
        "punpckhbw %%mm7, %%mm2           \n\t" /* 0D0E0F0G */\
        "punpckhbw %%mm7, %%mm3           \n\t" /* 0C0D0E0F */\
        "punpckhbw %%mm7, %%mm4           \n\t" /* 0B0C0D0E */\
        "paddw %%mm3, %%mm5               \n\t" /* b */\
        "paddw %%mm2, %%mm6               \n\t" /* c */\
        "paddw %%mm5, %%mm5               \n\t" /* 2b */\
        "psubw %%mm5, %%mm6               \n\t" /* c - 2b */\
        "pshufw $0x06, %%mm0, %%mm5       \n\t" /* 0C0B0A0A */\
        "pmullw "MANGLE(ff_pw_3)", %%mm6  \n\t" /* 3c - 6b */\
        "paddw %%mm4, %%mm0               \n\t" /* a */\
        "paddw %%mm1, %%mm5               \n\t" /* d */\
        "pmullw "MANGLE(ff_pw_20)", %%mm0 \n\t" /* 20a */\
        "psubw %%mm5, %%mm0               \n\t" /* 20a - d */\
        "paddw %5, %%mm6                  \n\t"\
        "paddw %%mm6, %%mm0               \n\t" /* 20a - 6b + 3c - d */\
        "psraw $5, %%mm0                  \n\t"\
        /* mm1=EFGH, mm2=DEFG, mm3=CDEF, mm4=BCDE, mm7=0 */\
        \
        "movd 5(%0), %%mm5                \n\t" /* FGHI */\
        "punpcklbw %%mm7, %%mm5           \n\t" /* 0F0G0H0I */\
        "pshufw $0xF9, %%mm5, %%mm6       \n\t" /* 0G0H0I0I */\
        "paddw %%mm5, %%mm1               \n\t" /* a */\
        "paddw %%mm6, %%mm2               \n\t" /* b */\
        "pshufw $0xBE, %%mm5, %%mm6       \n\t" /* 0H0I0I0H */\
        "pshufw $0x6F, %%mm5, %%mm5       \n\t" /* 0I0I0H0G */\
        "paddw %%mm6, %%mm3               \n\t" /* c */\
        "paddw %%mm5, %%mm4               \n\t" /* d */\
        "paddw %%mm2, %%mm2               \n\t" /* 2b */\
        "psubw %%mm2, %%mm3               \n\t" /* c - 2b */\
        "pmullw "MANGLE(ff_pw_20)", %%mm1 \n\t" /* 20a */\
        "pmullw "MANGLE(ff_pw_3)", %%mm3  \n\t" /* 3c - 6b */\
        "psubw %%mm4, %%mm3               \n\t" /* -6b + 3c - d */\
        "paddw %5, %%mm1                  \n\t"\
        "paddw %%mm1, %%mm3               \n\t" /* 20a - 6b + 3c - d */\
        "psraw $5, %%mm3                  \n\t"\
        "packuswb %%mm3, %%mm0            \n\t"\
        OP_MMX2(%%mm0, (%1), %%mm4, q)\
        \
        "add %3, %0                       \n\t"\
        "add %4, %1                       \n\t"\
        "decl %2                          \n\t"\
        " jnz 1b                          \n\t"\
        : "+a"(src), "+c"(dst), "+d"(h)\
        : "S"((x86_reg)srcStride), "D"((x86_reg)dstStride), /*"m"(ff_pw_20), "m"(ff_pw_3),*/ "m"(ROUNDER)\
        : "memory"\
    );\
}\
\
static void OPNAME ## mpeg4_qpel8_h_lowpass_3dnow(uint8_t *dst, uint8_t *src, int dstStride, int srcStride, int h){\
    int i;\
    int16_t temp[8];\
    /* quick HACK, XXX FIXME MUST be optimized */\
    for(i=0; i<h; i++)\
    {\
        temp[ 0]= (src[ 0]+src[ 1])*20 - (src[ 0]+src[ 2])*6 + (src[ 1]+src[ 3])*3 - (src[ 2]+src[ 4]);\
        temp[ 1]= (src[ 1]+src[ 2])*20 - (src[ 0]+src[ 3])*6 + (src[ 0]+src[ 4])*3 - (src[ 1]+src[ 5]);\
        temp[ 2]= (src[ 2]+src[ 3])*20 - (src[ 1]+src[ 4])*6 + (src[ 0]+src[ 5])*3 - (src[ 0]+src[ 6]);\
        temp[ 3]= (src[ 3]+src[ 4])*20 - (src[ 2]+src[ 5])*6 + (src[ 1]+src[ 6])*3 - (src[ 0]+src[ 7]);\
        temp[ 4]= (src[ 4]+src[ 5])*20 - (src[ 3]+src[ 6])*6 + (src[ 2]+src[ 7])*3 - (src[ 1]+src[ 8]);\
        temp[ 5]= (src[ 5]+src[ 6])*20 - (src[ 4]+src[ 7])*6 + (src[ 3]+src[ 8])*3 - (src[ 2]+src[ 8]);\
        temp[ 6]= (src[ 6]+src[ 7])*20 - (src[ 5]+src[ 8])*6 + (src[ 4]+src[ 8])*3 - (src[ 3]+src[ 7]);\
        temp[ 7]= (src[ 7]+src[ 8])*20 - (src[ 6]+src[ 8])*6 + (src[ 5]+src[ 7])*3 - (src[ 4]+src[ 6]);\
        __asm__ volatile(\
            "movq (%0), %%mm0           \n\t"\
            "movq 8(%0), %%mm1          \n\t"\
            "paddw %2, %%mm0            \n\t"\
            "paddw %2, %%mm1            \n\t"\
            "psraw $5, %%mm0            \n\t"\
            "psraw $5, %%mm1            \n\t"\
            "packuswb %%mm1, %%mm0      \n\t"\
            OP_3DNOW(%%mm0, (%1), %%mm1, q)\
            :: "r"(temp), "r"(dst), "m"(ROUNDER)\
            :"memory"\
        );\
        dst+=dstStride;\
        src+=srcStride;\
    }\
}

#define QPEL_OP(OPNAME, ROUNDER, RND, OP, MMX)\
\
static void OPNAME ## mpeg4_qpel16_v_lowpass_ ## MMX(uint8_t *dst, uint8_t *src, int dstStride, int srcStride){\
    uint64_t temp[17*4];\
    uint64_t *temp_ptr= temp;\
    int count= 17;\
\
    /*FIXME unroll */\
    __asm__ volatile(\
        "pxor %%mm7, %%mm7              \n\t"\
        "1:                             \n\t"\
        "movq (%0), %%mm0               \n\t"\
        "movq (%0), %%mm1               \n\t"\
        "movq 8(%0), %%mm2              \n\t"\
        "movq 8(%0), %%mm3              \n\t"\
        "punpcklbw %%mm7, %%mm0         \n\t"\
        "punpckhbw %%mm7, %%mm1         \n\t"\
        "punpcklbw %%mm7, %%mm2         \n\t"\
        "punpckhbw %%mm7, %%mm3         \n\t"\
        "movq %%mm0, (%1)               \n\t"\
        "movq %%mm1, 17*8(%1)           \n\t"\
        "movq %%mm2, 2*17*8(%1)         \n\t"\
        "movq %%mm3, 3*17*8(%1)         \n\t"\
        "add $8, %1                     \n\t"\
        "add %3, %0                     \n\t"\
        "decl %2                        \n\t"\
        " jnz 1b                        \n\t"\
        : "+r" (src), "+r" (temp_ptr), "+r"(count)\
        : "r" ((x86_reg)srcStride)\
        : "memory"\
    );\
    \
    temp_ptr= temp;\
    count=4;\
    \
/*FIXME reorder for speed */\
    __asm__ volatile(\
        /*"pxor %%mm7, %%mm7              \n\t"*/\
        "1:                             \n\t"\
        "movq (%0), %%mm0               \n\t"\
        "movq 8(%0), %%mm1              \n\t"\
        "movq 16(%0), %%mm2             \n\t"\
        "movq 24(%0), %%mm3             \n\t"\
        QPEL_V_LOW(%%mm0, %%mm1, %%mm2, %%mm3, %5, %6, %5, 16(%0),  8(%0),   (%0), 32(%0), (%1), OP)\
        QPEL_V_LOW(%%mm1, %%mm2, %%mm3, %%mm0, %5, %6, %5,  8(%0),   (%0),   (%0), 40(%0), (%1, %3), OP)\
        "add %4, %1                     \n\t"\
        QPEL_V_LOW(%%mm2, %%mm3, %%mm0, %%mm1, %5, %6, %5,   (%0),   (%0),  8(%0), 48(%0), (%1), OP)\
        \
        QPEL_V_LOW(%%mm3, %%mm0, %%mm1, %%mm2, %5, %6, %5,   (%0),  8(%0), 16(%0), 56(%0), (%1, %3), OP)\
        "add %4, %1                     \n\t"\
        QPEL_V_LOW(%%mm0, %%mm1, %%mm2, %%mm3, %5, %6, %5,  8(%0), 16(%0), 24(%0), 64(%0), (%1), OP)\
        QPEL_V_LOW(%%mm1, %%mm2, %%mm3, %%mm0, %5, %6, %5, 16(%0), 24(%0), 32(%0), 72(%0), (%1, %3), OP)\
        "add %4, %1                     \n\t"\
        QPEL_V_LOW(%%mm2, %%mm3, %%mm0, %%mm1, %5, %6, %5, 24(%0), 32(%0), 40(%0), 80(%0), (%1), OP)\
        QPEL_V_LOW(%%mm3, %%mm0, %%mm1, %%mm2, %5, %6, %5, 32(%0), 40(%0), 48(%0), 88(%0), (%1, %3), OP)\
        "add %4, %1                     \n\t"\
        QPEL_V_LOW(%%mm0, %%mm1, %%mm2, %%mm3, %5, %6, %5, 40(%0), 48(%0), 56(%0), 96(%0), (%1), OP)\
        QPEL_V_LOW(%%mm1, %%mm2, %%mm3, %%mm0, %5, %6, %5, 48(%0), 56(%0), 64(%0),104(%0), (%1, %3), OP)\
        "add %4, %1                     \n\t"\
        QPEL_V_LOW(%%mm2, %%mm3, %%mm0, %%mm1, %5, %6, %5, 56(%0), 64(%0), 72(%0),112(%0), (%1), OP)\
        QPEL_V_LOW(%%mm3, %%mm0, %%mm1, %%mm2, %5, %6, %5, 64(%0), 72(%0), 80(%0),120(%0), (%1, %3), OP)\
        "add %4, %1                     \n\t"\
        QPEL_V_LOW(%%mm0, %%mm1, %%mm2, %%mm3, %5, %6, %5, 72(%0), 80(%0), 88(%0),128(%0), (%1), OP)\
        \
        QPEL_V_LOW(%%mm1, %%mm2, %%mm3, %%mm0, %5, %6, %5, 80(%0), 88(%0), 96(%0),128(%0), (%1, %3), OP)\
        "add %4, %1                     \n\t"  \
        QPEL_V_LOW(%%mm2, %%mm3, %%mm0, %%mm1, %5, %6, %5, 88(%0), 96(%0),104(%0),120(%0), (%1), OP)\
        QPEL_V_LOW(%%mm3, %%mm0, %%mm1, %%mm2, %5, %6, %5, 96(%0),104(%0),112(%0),112(%0), (%1, %3), OP)\
        \
        "add $136, %0                   \n\t"\
        "add %6, %1                     \n\t"\
        "decl %2                        \n\t"\
        " jnz 1b                        \n\t"\
        \
        : "+r"(temp_ptr), "+r"(dst), "+g"(count)\
        : "r"((x86_reg)dstStride), "r"(2*(x86_reg)dstStride), /*"m"(ff_pw_20), "m"(ff_pw_3),*/ "m"(ROUNDER), "g"(4-14*(x86_reg)dstStride)\
        :"memory"\
    );\
}\
\
static void OPNAME ## mpeg4_qpel8_v_lowpass_ ## MMX(uint8_t *dst, uint8_t *src, int dstStride, int srcStride){\
    uint64_t temp[9*2];\
    uint64_t *temp_ptr= temp;\
    int count= 9;\
\
    /*FIXME unroll */\
    __asm__ volatile(\
        "pxor %%mm7, %%mm7              \n\t"\
        "1:                             \n\t"\
        "movq (%0), %%mm0               \n\t"\
        "movq (%0), %%mm1               \n\t"\
        "punpcklbw %%mm7, %%mm0         \n\t"\
        "punpckhbw %%mm7, %%mm1         \n\t"\
        "movq %%mm0, (%1)               \n\t"\
        "movq %%mm1, 9*8(%1)            \n\t"\
        "add $8, %1                     \n\t"\
        "add %3, %0                     \n\t"\
        "decl %2                        \n\t"\
        " jnz 1b                        \n\t"\
        : "+r" (src), "+r" (temp_ptr), "+r"(count)\
        : "r" ((x86_reg)srcStride)\
        : "memory"\
    );\
    \
    temp_ptr= temp;\
    count=2;\
    \
/*FIXME reorder for speed */\
    __asm__ volatile(\
        /*"pxor %%mm7, %%mm7              \n\t"*/\
        "1:                             \n\t"\
        "movq (%0), %%mm0               \n\t"\
        "movq 8(%0), %%mm1              \n\t"\
        "movq 16(%0), %%mm2             \n\t"\
        "movq 24(%0), %%mm3             \n\t"\
        QPEL_V_LOW(%%mm0, %%mm1, %%mm2, %%mm3, %5, %6, %5, 16(%0),  8(%0),   (%0), 32(%0), (%1), OP)\
        QPEL_V_LOW(%%mm1, %%mm2, %%mm3, %%mm0, %5, %6, %5,  8(%0),   (%0),   (%0), 40(%0), (%1, %3), OP)\
        "add %4, %1                     \n\t"\
        QPEL_V_LOW(%%mm2, %%mm3, %%mm0, %%mm1, %5, %6, %5,   (%0),   (%0),  8(%0), 48(%0), (%1), OP)\
        \
        QPEL_V_LOW(%%mm3, %%mm0, %%mm1, %%mm2, %5, %6, %5,   (%0),  8(%0), 16(%0), 56(%0), (%1, %3), OP)\
        "add %4, %1                     \n\t"\
        QPEL_V_LOW(%%mm0, %%mm1, %%mm2, %%mm3, %5, %6, %5,  8(%0), 16(%0), 24(%0), 64(%0), (%1), OP)\
        \
        QPEL_V_LOW(%%mm1, %%mm2, %%mm3, %%mm0, %5, %6, %5, 16(%0), 24(%0), 32(%0), 64(%0), (%1, %3), OP)\
        "add %4, %1                     \n\t"\
        QPEL_V_LOW(%%mm2, %%mm3, %%mm0, %%mm1, %5, %6, %5, 24(%0), 32(%0), 40(%0), 56(%0), (%1), OP)\
        QPEL_V_LOW(%%mm3, %%mm0, %%mm1, %%mm2, %5, %6, %5, 32(%0), 40(%0), 48(%0), 48(%0), (%1, %3), OP)\
                \
        "add $72, %0                    \n\t"\
        "add %6, %1                     \n\t"\
        "decl %2                        \n\t"\
        " jnz 1b                        \n\t"\
         \
        : "+r"(temp_ptr), "+r"(dst), "+g"(count)\
        : "r"((x86_reg)dstStride), "r"(2*(x86_reg)dstStride), /*"m"(ff_pw_20), "m"(ff_pw_3),*/ "m"(ROUNDER), "g"(4-6*(x86_reg)dstStride)\
        : "memory"\
   );\
}\
\
static void OPNAME ## qpel8_mc00_ ## MMX (uint8_t *dst, uint8_t *src, int stride){\
    OPNAME ## pixels8_ ## MMX(dst, src, stride, 8);\
}\
\
static void OPNAME ## qpel8_mc10_ ## MMX(uint8_t *dst, uint8_t *src, int stride){\
    uint64_t temp[8];\
    uint8_t * const half= (uint8_t*)temp;\
    put ## RND ## mpeg4_qpel8_h_lowpass_ ## MMX(half, src, 8, stride, 8);\
    OPNAME ## pixels8_l2_ ## MMX(dst, src, half, stride, stride, 8);\
}\
\
static void OPNAME ## qpel8_mc20_ ## MMX(uint8_t *dst, uint8_t *src, int stride){\
    OPNAME ## mpeg4_qpel8_h_lowpass_ ## MMX(dst, src, stride, stride, 8);\
}\
\
static void OPNAME ## qpel8_mc30_ ## MMX(uint8_t *dst, uint8_t *src, int stride){\
    uint64_t temp[8];\
    uint8_t * const half= (uint8_t*)temp;\
    put ## RND ## mpeg4_qpel8_h_lowpass_ ## MMX(half, src, 8, stride, 8);\
    OPNAME ## pixels8_l2_ ## MMX(dst, src+1, half, stride, stride, 8);\
}\
\
static void OPNAME ## qpel8_mc01_ ## MMX(uint8_t *dst, uint8_t *src, int stride){\
    uint64_t temp[8];\
    uint8_t * const half= (uint8_t*)temp;\
    put ## RND ## mpeg4_qpel8_v_lowpass_ ## MMX(half, src, 8, stride);\
    OPNAME ## pixels8_l2_ ## MMX(dst, src, half, stride, stride, 8);\
}\
\
static void OPNAME ## qpel8_mc02_ ## MMX(uint8_t *dst, uint8_t *src, int stride){\
    OPNAME ## mpeg4_qpel8_v_lowpass_ ## MMX(dst, src, stride, stride);\
}\
\
static void OPNAME ## qpel8_mc03_ ## MMX(uint8_t *dst, uint8_t *src, int stride){\
    uint64_t temp[8];\
    uint8_t * const half= (uint8_t*)temp;\
    put ## RND ## mpeg4_qpel8_v_lowpass_ ## MMX(half, src, 8, stride);\
    OPNAME ## pixels8_l2_ ## MMX(dst, src+stride, half, stride, stride, 8);\
}\
static void OPNAME ## qpel8_mc11_ ## MMX(uint8_t *dst, uint8_t *src, int stride){\
    uint64_t half[8 + 9];\
    uint8_t * const halfH= ((uint8_t*)half) + 64;\
    uint8_t * const halfHV= ((uint8_t*)half);\
    put ## RND ## mpeg4_qpel8_h_lowpass_ ## MMX(halfH, src, 8, stride, 9);\
    put ## RND ## pixels8_l2_ ## MMX(halfH, src, halfH, 8, stride, 9);\
    put ## RND ## mpeg4_qpel8_v_lowpass_ ## MMX(halfHV, halfH, 8, 8);\
    OPNAME ## pixels8_l2_ ## MMX(dst, halfH, halfHV, stride, 8, 8);\
}\
static void OPNAME ## qpel8_mc31_ ## MMX(uint8_t *dst, uint8_t *src, int stride){\
    uint64_t half[8 + 9];\
    uint8_t * const halfH= ((uint8_t*)half) + 64;\
    uint8_t * const halfHV= ((uint8_t*)half);\
    put ## RND ## mpeg4_qpel8_h_lowpass_ ## MMX(halfH, src, 8, stride, 9);\
    put ## RND ## pixels8_l2_ ## MMX(halfH, src+1, halfH, 8, stride, 9);\
    put ## RND ## mpeg4_qpel8_v_lowpass_ ## MMX(halfHV, halfH, 8, 8);\
    OPNAME ## pixels8_l2_ ## MMX(dst, halfH, halfHV, stride, 8, 8);\
}\
static void OPNAME ## qpel8_mc13_ ## MMX(uint8_t *dst, uint8_t *src, int stride){\
    uint64_t half[8 + 9];\
    uint8_t * const halfH= ((uint8_t*)half) + 64;\
    uint8_t * const halfHV= ((uint8_t*)half);\
    put ## RND ## mpeg4_qpel8_h_lowpass_ ## MMX(halfH, src, 8, stride, 9);\
    put ## RND ## pixels8_l2_ ## MMX(halfH, src, halfH, 8, stride, 9);\
    put ## RND ## mpeg4_qpel8_v_lowpass_ ## MMX(halfHV, halfH, 8, 8);\
    OPNAME ## pixels8_l2_ ## MMX(dst, halfH+8, halfHV, stride, 8, 8);\
}\
static void OPNAME ## qpel8_mc33_ ## MMX(uint8_t *dst, uint8_t *src, int stride){\
    uint64_t half[8 + 9];\
    uint8_t * const halfH= ((uint8_t*)half) + 64;\
    uint8_t * const halfHV= ((uint8_t*)half);\
    put ## RND ## mpeg4_qpel8_h_lowpass_ ## MMX(halfH, src, 8, stride, 9);\
    put ## RND ## pixels8_l2_ ## MMX(halfH, src+1, halfH, 8, stride, 9);\
    put ## RND ## mpeg4_qpel8_v_lowpass_ ## MMX(halfHV, halfH, 8, 8);\
    OPNAME ## pixels8_l2_ ## MMX(dst, halfH+8, halfHV, stride, 8, 8);\
}\
static void OPNAME ## qpel8_mc21_ ## MMX(uint8_t *dst, uint8_t *src, int stride){\
    uint64_t half[8 + 9];\
    uint8_t * const halfH= ((uint8_t*)half) + 64;\
    uint8_t * const halfHV= ((uint8_t*)half);\
    put ## RND ## mpeg4_qpel8_h_lowpass_ ## MMX(halfH, src, 8, stride, 9);\
    put ## RND ## mpeg4_qpel8_v_lowpass_ ## MMX(halfHV, halfH, 8, 8);\
    OPNAME ## pixels8_l2_ ## MMX(dst, halfH, halfHV, stride, 8, 8);\
}\
static void OPNAME ## qpel8_mc23_ ## MMX(uint8_t *dst, uint8_t *src, int stride){\
    uint64_t half[8 + 9];\
    uint8_t * const halfH= ((uint8_t*)half) + 64;\
    uint8_t * const halfHV= ((uint8_t*)half);\
    put ## RND ## mpeg4_qpel8_h_lowpass_ ## MMX(halfH, src, 8, stride, 9);\
    put ## RND ## mpeg4_qpel8_v_lowpass_ ## MMX(halfHV, halfH, 8, 8);\
    OPNAME ## pixels8_l2_ ## MMX(dst, halfH+8, halfHV, stride, 8, 8);\
}\
static void OPNAME ## qpel8_mc12_ ## MMX(uint8_t *dst, uint8_t *src, int stride){\
    uint64_t half[8 + 9];\
    uint8_t * const halfH= ((uint8_t*)half);\
    put ## RND ## mpeg4_qpel8_h_lowpass_ ## MMX(halfH, src, 8, stride, 9);\
    put ## RND ## pixels8_l2_ ## MMX(halfH, src, halfH, 8, stride, 9);\
    OPNAME ## mpeg4_qpel8_v_lowpass_ ## MMX(dst, halfH, stride, 8);\
}\
static void OPNAME ## qpel8_mc32_ ## MMX(uint8_t *dst, uint8_t *src, int stride){\
    uint64_t half[8 + 9];\
    uint8_t * const halfH= ((uint8_t*)half);\
    put ## RND ## mpeg4_qpel8_h_lowpass_ ## MMX(halfH, src, 8, stride, 9);\
    put ## RND ## pixels8_l2_ ## MMX(halfH, src+1, halfH, 8, stride, 9);\
    OPNAME ## mpeg4_qpel8_v_lowpass_ ## MMX(dst, halfH, stride, 8);\
}\
static void OPNAME ## qpel8_mc22_ ## MMX(uint8_t *dst, uint8_t *src, int stride){\
    uint64_t half[9];\
    uint8_t * const halfH= ((uint8_t*)half);\
    put ## RND ## mpeg4_qpel8_h_lowpass_ ## MMX(halfH, src, 8, stride, 9);\
    OPNAME ## mpeg4_qpel8_v_lowpass_ ## MMX(dst, halfH, stride, 8);\
}\
static void OPNAME ## qpel16_mc00_ ## MMX (uint8_t *dst, uint8_t *src, int stride){\
    OPNAME ## pixels16_ ## MMX(dst, src, stride, 16);\
}\
\
static void OPNAME ## qpel16_mc10_ ## MMX(uint8_t *dst, uint8_t *src, int stride){\
    uint64_t temp[32];\
    uint8_t * const half= (uint8_t*)temp;\
    put ## RND ## mpeg4_qpel16_h_lowpass_ ## MMX(half, src, 16, stride, 16);\
    OPNAME ## pixels16_l2_ ## MMX(dst, src, half, stride, stride, 16);\
}\
\
static void OPNAME ## qpel16_mc20_ ## MMX(uint8_t *dst, uint8_t *src, int stride){\
    OPNAME ## mpeg4_qpel16_h_lowpass_ ## MMX(dst, src, stride, stride, 16);\
}\
\
static void OPNAME ## qpel16_mc30_ ## MMX(uint8_t *dst, uint8_t *src, int stride){\
    uint64_t temp[32];\
    uint8_t * const half= (uint8_t*)temp;\
    put ## RND ## mpeg4_qpel16_h_lowpass_ ## MMX(half, src, 16, stride, 16);\
    OPNAME ## pixels16_l2_ ## MMX(dst, src+1, half, stride, stride, 16);\
}\
\
static void OPNAME ## qpel16_mc01_ ## MMX(uint8_t *dst, uint8_t *src, int stride){\
    uint64_t temp[32];\
    uint8_t * const half= (uint8_t*)temp;\
    put ## RND ## mpeg4_qpel16_v_lowpass_ ## MMX(half, src, 16, stride);\
    OPNAME ## pixels16_l2_ ## MMX(dst, src, half, stride, stride, 16);\
}\
\
static void OPNAME ## qpel16_mc02_ ## MMX(uint8_t *dst, uint8_t *src, int stride){\
    OPNAME ## mpeg4_qpel16_v_lowpass_ ## MMX(dst, src, stride, stride);\
}\
\
static void OPNAME ## qpel16_mc03_ ## MMX(uint8_t *dst, uint8_t *src, int stride){\
    uint64_t temp[32];\
    uint8_t * const half= (uint8_t*)temp;\
    put ## RND ## mpeg4_qpel16_v_lowpass_ ## MMX(half, src, 16, stride);\
    OPNAME ## pixels16_l2_ ## MMX(dst, src+stride, half, stride, stride, 16);\
}\
static void OPNAME ## qpel16_mc11_ ## MMX(uint8_t *dst, uint8_t *src, int stride){\
    uint64_t half[16*2 + 17*2];\
    uint8_t * const halfH= ((uint8_t*)half) + 256;\
    uint8_t * const halfHV= ((uint8_t*)half);\
    put ## RND ## mpeg4_qpel16_h_lowpass_ ## MMX(halfH, src, 16, stride, 17);\
    put ## RND ## pixels16_l2_ ## MMX(halfH, src, halfH, 16, stride, 17);\
    put ## RND ## mpeg4_qpel16_v_lowpass_ ## MMX(halfHV, halfH, 16, 16);\
    OPNAME ## pixels16_l2_ ## MMX(dst, halfH, halfHV, stride, 16, 16);\
}\
static void OPNAME ## qpel16_mc31_ ## MMX(uint8_t *dst, uint8_t *src, int stride){\
    uint64_t half[16*2 + 17*2];\
    uint8_t * const halfH= ((uint8_t*)half) + 256;\
    uint8_t * const halfHV= ((uint8_t*)half);\
    put ## RND ## mpeg4_qpel16_h_lowpass_ ## MMX(halfH, src, 16, stride, 17);\
    put ## RND ## pixels16_l2_ ## MMX(halfH, src+1, halfH, 16, stride, 17);\
    put ## RND ## mpeg4_qpel16_v_lowpass_ ## MMX(halfHV, halfH, 16, 16);\
    OPNAME ## pixels16_l2_ ## MMX(dst, halfH, halfHV, stride, 16, 16);\
}\
static void OPNAME ## qpel16_mc13_ ## MMX(uint8_t *dst, uint8_t *src, int stride){\
    uint64_t half[16*2 + 17*2];\
    uint8_t * const halfH= ((uint8_t*)half) + 256;\
    uint8_t * const halfHV= ((uint8_t*)half);\
    put ## RND ## mpeg4_qpel16_h_lowpass_ ## MMX(halfH, src, 16, stride, 17);\
    put ## RND ## pixels16_l2_ ## MMX(halfH, src, halfH, 16, stride, 17);\
    put ## RND ## mpeg4_qpel16_v_lowpass_ ## MMX(halfHV, halfH, 16, 16);\
    OPNAME ## pixels16_l2_ ## MMX(dst, halfH+16, halfHV, stride, 16, 16);\
}\
static void OPNAME ## qpel16_mc33_ ## MMX(uint8_t *dst, uint8_t *src, int stride){\
    uint64_t half[16*2 + 17*2];\
    uint8_t * const halfH= ((uint8_t*)half) + 256;\
    uint8_t * const halfHV= ((uint8_t*)half);\
    put ## RND ## mpeg4_qpel16_h_lowpass_ ## MMX(halfH, src, 16, stride, 17);\
    put ## RND ## pixels16_l2_ ## MMX(halfH, src+1, halfH, 16, stride, 17);\
    put ## RND ## mpeg4_qpel16_v_lowpass_ ## MMX(halfHV, halfH, 16, 16);\
    OPNAME ## pixels16_l2_ ## MMX(dst, halfH+16, halfHV, stride, 16, 16);\
}\
static void OPNAME ## qpel16_mc21_ ## MMX(uint8_t *dst, uint8_t *src, int stride){\
    uint64_t half[16*2 + 17*2];\
    uint8_t * const halfH= ((uint8_t*)half) + 256;\
    uint8_t * const halfHV= ((uint8_t*)half);\
    put ## RND ## mpeg4_qpel16_h_lowpass_ ## MMX(halfH, src, 16, stride, 17);\
    put ## RND ## mpeg4_qpel16_v_lowpass_ ## MMX(halfHV, halfH, 16, 16);\
    OPNAME ## pixels16_l2_ ## MMX(dst, halfH, halfHV, stride, 16, 16);\
}\
static void OPNAME ## qpel16_mc23_ ## MMX(uint8_t *dst, uint8_t *src, int stride){\
    uint64_t half[16*2 + 17*2];\
    uint8_t * const halfH= ((uint8_t*)half) + 256;\
    uint8_t * const halfHV= ((uint8_t*)half);\
    put ## RND ## mpeg4_qpel16_h_lowpass_ ## MMX(halfH, src, 16, stride, 17);\
    put ## RND ## mpeg4_qpel16_v_lowpass_ ## MMX(halfHV, halfH, 16, 16);\
    OPNAME ## pixels16_l2_ ## MMX(dst, halfH+16, halfHV, stride, 16, 16);\
}\
static void OPNAME ## qpel16_mc12_ ## MMX(uint8_t *dst, uint8_t *src, int stride){\
    uint64_t half[17*2];\
    uint8_t * const halfH= ((uint8_t*)half);\
    put ## RND ## mpeg4_qpel16_h_lowpass_ ## MMX(halfH, src, 16, stride, 17);\
    put ## RND ## pixels16_l2_ ## MMX(halfH, src, halfH, 16, stride, 17);\
    OPNAME ## mpeg4_qpel16_v_lowpass_ ## MMX(dst, halfH, stride, 16);\
}\
static void OPNAME ## qpel16_mc32_ ## MMX(uint8_t *dst, uint8_t *src, int stride){\
    uint64_t half[17*2];\
    uint8_t * const halfH= ((uint8_t*)half);\
    put ## RND ## mpeg4_qpel16_h_lowpass_ ## MMX(halfH, src, 16, stride, 17);\
    put ## RND ## pixels16_l2_ ## MMX(halfH, src+1, halfH, 16, stride, 17);\
    OPNAME ## mpeg4_qpel16_v_lowpass_ ## MMX(dst, halfH, stride, 16);\
}\
static void OPNAME ## qpel16_mc22_ ## MMX(uint8_t *dst, uint8_t *src, int stride){\
    uint64_t half[17*2];\
    uint8_t * const halfH= ((uint8_t*)half);\
    put ## RND ## mpeg4_qpel16_h_lowpass_ ## MMX(halfH, src, 16, stride, 17);\
    OPNAME ## mpeg4_qpel16_v_lowpass_ ## MMX(dst, halfH, stride, 16);\
}

#define PUT_OP(a,b,temp, size) "mov" #size " " #a ", " #b "        \n\t"
#define AVG_3DNOW_OP(a,b,temp, size) \
"mov" #size " " #b ", " #temp "   \n\t"\
"pavgusb " #temp ", " #a "        \n\t"\
"mov" #size " " #a ", " #b "      \n\t"
#define AVG_MMX2_OP(a,b,temp, size) \
"mov" #size " " #b ", " #temp "   \n\t"\
"pavgb " #temp ", " #a "          \n\t"\
"mov" #size " " #a ", " #b "      \n\t"

QPEL_BASE(put_       , ff_pw_16, _       , PUT_OP, PUT_OP)
QPEL_BASE(avg_       , ff_pw_16, _       , AVG_MMX2_OP, AVG_3DNOW_OP)
QPEL_BASE(put_no_rnd_, ff_pw_15, _no_rnd_, PUT_OP, PUT_OP)
QPEL_OP(put_       , ff_pw_16, _       , PUT_OP, 3dnow)
QPEL_OP(avg_       , ff_pw_16, _       , AVG_3DNOW_OP, 3dnow)
QPEL_OP(put_no_rnd_, ff_pw_15, _no_rnd_, PUT_OP, 3dnow)
QPEL_OP(put_       , ff_pw_16, _       , PUT_OP, mmx2)
QPEL_OP(avg_       , ff_pw_16, _       , AVG_MMX2_OP, mmx2)
QPEL_OP(put_no_rnd_, ff_pw_15, _no_rnd_, PUT_OP, mmx2)

/***********************************/
/* bilinear qpel: not compliant to any spec, only for -lavdopts fast */

#define QPEL_2TAP_XY(OPNAME, SIZE, MMX, XY, HPEL)\
static void OPNAME ## 2tap_qpel ## SIZE ## _mc ## XY ## _ ## MMX(uint8_t *dst, uint8_t *src, int stride){\
    OPNAME ## pixels ## SIZE ## HPEL(dst, src, stride, SIZE);\
}
#define QPEL_2TAP_L3(OPNAME, SIZE, MMX, XY, S0, S1, S2)\
static void OPNAME ## 2tap_qpel ## SIZE ## _mc ## XY ## _ ## MMX(uint8_t *dst, uint8_t *src, int stride){\
    OPNAME ## 2tap_qpel ## SIZE ## _l3_ ## MMX(dst, src+S0, stride, SIZE, S1, S2);\
}

#define QPEL_2TAP(OPNAME, SIZE, MMX)\
QPEL_2TAP_XY(OPNAME, SIZE, MMX, 20, _x2_ ## MMX)\
QPEL_2TAP_XY(OPNAME, SIZE, MMX, 02, _y2_ ## MMX)\
QPEL_2TAP_XY(OPNAME, SIZE, MMX, 22, _xy2_mmx)\
static const qpel_mc_func OPNAME ## 2tap_qpel ## SIZE ## _mc00_ ## MMX =\
                          OPNAME ## qpel ## SIZE ## _mc00_ ## MMX;\
static const qpel_mc_func OPNAME ## 2tap_qpel ## SIZE ## _mc21_ ## MMX =\
                          OPNAME ## 2tap_qpel ## SIZE ## _mc20_ ## MMX;\
static const qpel_mc_func OPNAME ## 2tap_qpel ## SIZE ## _mc12_ ## MMX =\
                          OPNAME ## 2tap_qpel ## SIZE ## _mc02_ ## MMX;\
static void OPNAME ## 2tap_qpel ## SIZE ## _mc32_ ## MMX(uint8_t *dst, uint8_t *src, int stride){\
    OPNAME ## pixels ## SIZE ## _y2_ ## MMX(dst, src+1, stride, SIZE);\
}\
static void OPNAME ## 2tap_qpel ## SIZE ## _mc23_ ## MMX(uint8_t *dst, uint8_t *src, int stride){\
    OPNAME ## pixels ## SIZE ## _x2_ ## MMX(dst, src+stride, stride, SIZE);\
}\
QPEL_2TAP_L3(OPNAME, SIZE, MMX, 10, 0,         1,       0)\
QPEL_2TAP_L3(OPNAME, SIZE, MMX, 30, 1,        -1,       0)\
QPEL_2TAP_L3(OPNAME, SIZE, MMX, 01, 0,         stride,  0)\
QPEL_2TAP_L3(OPNAME, SIZE, MMX, 03, stride,   -stride,  0)\
QPEL_2TAP_L3(OPNAME, SIZE, MMX, 11, 0,         stride,  1)\
QPEL_2TAP_L3(OPNAME, SIZE, MMX, 31, 1,         stride, -1)\
QPEL_2TAP_L3(OPNAME, SIZE, MMX, 13, stride,   -stride,  1)\
QPEL_2TAP_L3(OPNAME, SIZE, MMX, 33, stride+1, -stride, -1)\

QPEL_2TAP(put_, 16, mmx2)
QPEL_2TAP(avg_, 16, mmx2)
QPEL_2TAP(put_,  8, mmx2)
QPEL_2TAP(avg_,  8, mmx2)
QPEL_2TAP(put_, 16, 3dnow)
QPEL_2TAP(avg_, 16, 3dnow)
QPEL_2TAP(put_,  8, 3dnow)
QPEL_2TAP(avg_,  8, 3dnow)


#if 0
static void just_return(void) { return; }
#endif

#if HAVE_YASM
typedef void emu_edge_core_func (uint8_t *buf, const uint8_t *src,
                                 x86_reg linesize, x86_reg start_y,
                                 x86_reg end_y, x86_reg block_h,
                                 x86_reg start_x, x86_reg end_x,
                                 x86_reg block_w);
extern emu_edge_core_func ff_emu_edge_core_mmx;
extern emu_edge_core_func ff_emu_edge_core_sse;

static av_always_inline
void emulated_edge_mc(uint8_t *buf, const uint8_t *src, int linesize,
                      int block_w, int block_h,
                      int src_x, int src_y, int w, int h,
                      emu_edge_core_func *core_fn)
{
    int start_y, start_x, end_y, end_x, src_y_add=0;

    if(src_y>= h){
        src_y_add = h-1-src_y;
        src_y=h-1;
    }else if(src_y<=-block_h){
        src_y_add = 1-block_h-src_y;
        src_y=1-block_h;
    }
    if(src_x>= w){
        src+= (w-1-src_x);
        src_x=w-1;
    }else if(src_x<=-block_w){
        src+= (1-block_w-src_x);
        src_x=1-block_w;
    }

    start_y= FFMAX(0, -src_y);
    start_x= FFMAX(0, -src_x);
    end_y= FFMIN(block_h, h-src_y);
    end_x= FFMIN(block_w, w-src_x);
    assert(start_x < end_x && block_w > 0);
    assert(start_y < end_y && block_h > 0);

    // fill in the to-be-copied part plus all above/below
    src += (src_y_add+start_y)*linesize + start_x;
    buf += start_x;
    core_fn(buf, src, linesize, start_y, end_y, block_h, start_x, end_x, block_w);
}

#if ARCH_X86_32
static av_noinline
void emulated_edge_mc_mmx(uint8_t *buf, const uint8_t *src, int linesize,
                          int block_w, int block_h,
                          int src_x, int src_y, int w, int h)
{
    emulated_edge_mc(buf, src, linesize, block_w, block_h, src_x, src_y,
                     w, h, &ff_emu_edge_core_mmx);
}
#endif
static av_noinline
void emulated_edge_mc_sse(uint8_t *buf, const uint8_t *src, int linesize,
                          int block_w, int block_h,
                          int src_x, int src_y, int w, int h)
{
    emulated_edge_mc(buf, src, linesize, block_w, block_h, src_x, src_y,
                     w, h, &ff_emu_edge_core_sse);
}
#endif /* HAVE_YASM */

typedef void emulated_edge_mc_func (uint8_t *dst, const uint8_t *src,
                                    int linesize, int block_w, int block_h,
                                    int src_x, int src_y, int w, int h);

static av_always_inline
void gmc(uint8_t *dst, uint8_t *src, int stride, int h, int ox, int oy,
         int dxx, int dxy, int dyx, int dyy, int shift, int r, int width, int height,
         emulated_edge_mc_func *emu_edge_fn)
{
    const int w = 8;
    const int ix = ox>>(16+shift);
    const int iy = oy>>(16+shift);
    const int oxs = ox>>4;
    const int oys = oy>>4;
    const int dxxs = dxx>>4;
    const int dxys = dxy>>4;
    const int dyxs = dyx>>4;
    const int dyys = dyy>>4;
    const uint16_t r4[4] = {r,r,r,r};
    const uint16_t dxy4[4] = {dxys,dxys,dxys,dxys};
    const uint16_t dyy4[4] = {dyys,dyys,dyys,dyys};
    const uint64_t shift2 = 2*shift;
    uint8_t edge_buf[(h+1)*stride];
    int x, y;

    const int dxw = (dxx-(1<<(16+shift)))*(w-1);
    const int dyh = (dyy-(1<<(16+shift)))*(h-1);
    const int dxh = dxy*(h-1);
    const int dyw = dyx*(w-1);
    if( // non-constant fullpel offset (3% of blocks)
        ((ox^(ox+dxw)) | (ox^(ox+dxh)) | (ox^(ox+dxw+dxh)) |
         (oy^(oy+dyw)) | (oy^(oy+dyh)) | (oy^(oy+dyw+dyh))) >> (16+shift)
        // uses more than 16 bits of subpel mv (only at huge resolution)
        || (dxx|dxy|dyx|dyy)&15 )
    {
        //FIXME could still use mmx for some of the rows
        ff_gmc_c(dst, src, stride, h, ox, oy, dxx, dxy, dyx, dyy, shift, r, width, height);
        return;
    }

    src += ix + iy*stride;
    if( (unsigned)ix >= width-w ||
        (unsigned)iy >= height-h )
    {
        emu_edge_fn(edge_buf, src, stride, w+1, h+1, ix, iy, width, height);
        src = edge_buf;
    }

    __asm__ volatile(
        "movd         %0, %%mm6 \n\t"
        "pxor      %%mm7, %%mm7 \n\t"
        "punpcklwd %%mm6, %%mm6 \n\t"
        "punpcklwd %%mm6, %%mm6 \n\t"
        :: "r"(1<<shift)
    );

    for(x=0; x<w; x+=4){
        uint16_t dx4[4] = { oxs - dxys + dxxs*(x+0),
                            oxs - dxys + dxxs*(x+1),
                            oxs - dxys + dxxs*(x+2),
                            oxs - dxys + dxxs*(x+3) };
        uint16_t dy4[4] = { oys - dyys + dyxs*(x+0),
                            oys - dyys + dyxs*(x+1),
                            oys - dyys + dyxs*(x+2),
                            oys - dyys + dyxs*(x+3) };

        for(y=0; y<h; y++){
            __asm__ volatile(
                "movq   %0,  %%mm4 \n\t"
                "movq   %1,  %%mm5 \n\t"
                "paddw  %2,  %%mm4 \n\t"
                "paddw  %3,  %%mm5 \n\t"
                "movq   %%mm4, %0  \n\t"
                "movq   %%mm5, %1  \n\t"
                "psrlw  $12, %%mm4 \n\t"
                "psrlw  $12, %%mm5 \n\t"
                : "+m"(*dx4), "+m"(*dy4)
                : "m"(*dxy4), "m"(*dyy4)
            );

            __asm__ volatile(
                "movq   %%mm6, %%mm2 \n\t"
                "movq   %%mm6, %%mm1 \n\t"
                "psubw  %%mm4, %%mm2 \n\t"
                "psubw  %%mm5, %%mm1 \n\t"
                "movq   %%mm2, %%mm0 \n\t"
                "movq   %%mm4, %%mm3 \n\t"
                "pmullw %%mm1, %%mm0 \n\t" // (s-dx)*(s-dy)
                "pmullw %%mm5, %%mm3 \n\t" // dx*dy
                "pmullw %%mm5, %%mm2 \n\t" // (s-dx)*dy
                "pmullw %%mm4, %%mm1 \n\t" // dx*(s-dy)

                "movd   %4,    %%mm5 \n\t"
                "movd   %3,    %%mm4 \n\t"
                "punpcklbw %%mm7, %%mm5 \n\t"
                "punpcklbw %%mm7, %%mm4 \n\t"
                "pmullw %%mm5, %%mm3 \n\t" // src[1,1] * dx*dy
                "pmullw %%mm4, %%mm2 \n\t" // src[0,1] * (s-dx)*dy

                "movd   %2,    %%mm5 \n\t"
                "movd   %1,    %%mm4 \n\t"
                "punpcklbw %%mm7, %%mm5 \n\t"
                "punpcklbw %%mm7, %%mm4 \n\t"
                "pmullw %%mm5, %%mm1 \n\t" // src[1,0] * dx*(s-dy)
                "pmullw %%mm4, %%mm0 \n\t" // src[0,0] * (s-dx)*(s-dy)
                "paddw  %5,    %%mm1 \n\t"
                "paddw  %%mm3, %%mm2 \n\t"
                "paddw  %%mm1, %%mm0 \n\t"
                "paddw  %%mm2, %%mm0 \n\t"

                "psrlw    %6,    %%mm0 \n\t"
                "packuswb %%mm0, %%mm0 \n\t"
                "movd     %%mm0, %0    \n\t"

                : "=m"(dst[x+y*stride])
                : "m"(src[0]), "m"(src[1]),
                  "m"(src[stride]), "m"(src[stride+1]),
                  "m"(*r4), "m"(shift2)
            );
            src += stride;
        }
        src += 4-h*stride;
    }
}

#if HAVE_YASM
#if ARCH_X86_32
static void gmc_mmx(uint8_t *dst, uint8_t *src, int stride, int h, int ox, int oy,
                    int dxx, int dxy, int dyx, int dyy, int shift, int r, int width, int height)
{
    gmc(dst, src, stride, h, ox, oy, dxx, dxy, dyx, dyy, shift, r,
        width, height, &emulated_edge_mc_mmx);
}
#endif
static void gmc_sse(uint8_t *dst, uint8_t *src, int stride, int h, int ox, int oy,
                    int dxx, int dxy, int dyx, int dyy, int shift, int r, int width, int height)
{
    gmc(dst, src, stride, h, ox, oy, dxx, dxy, dyx, dyy, shift, r,
        width, height, &emulated_edge_mc_sse);
}
#else
static void gmc_mmx(uint8_t *dst, uint8_t *src, int stride, int h, int ox, int oy,
                    int dxx, int dxy, int dyx, int dyy, int shift, int r, int width, int height)
{
    gmc(dst, src, stride, h, ox, oy, dxx, dxy, dyx, dyy, shift, r,
        width, height, &ff_emulated_edge_mc);
}
#endif

#define PREFETCH(name, op) \
static void name(void *mem, int stride, int h){\
    const uint8_t *p= mem;\
    do{\
        __asm__ volatile(#op" %0" :: "m"(*p));\
        p+= stride;\
    }while(--h);\
}
PREFETCH(prefetch_mmx2,  prefetcht0)
PREFETCH(prefetch_3dnow, prefetch)
#undef PREFETCH

#include "h264_qpel_mmx.c"

void ff_put_h264_chroma_mc8_mmx_rnd   (uint8_t *dst, uint8_t *src,
                                       int stride, int h, int x, int y);
void ff_put_rv40_chroma_mc8_mmx       (uint8_t *dst, uint8_t *src,
                                       int stride, int h, int x, int y);
void ff_avg_h264_chroma_mc8_mmx2_rnd  (uint8_t *dst, uint8_t *src,
                                       int stride, int h, int x, int y);
void ff_avg_rv40_chroma_mc8_mmx2      (uint8_t *dst, uint8_t *src,
                                       int stride, int h, int x, int y);
void ff_avg_h264_chroma_mc8_3dnow_rnd (uint8_t *dst, uint8_t *src,
                                       int stride, int h, int x, int y);
void ff_avg_rv40_chroma_mc8_3dnow     (uint8_t *dst, uint8_t *src,
                                       int stride, int h, int x, int y);

void ff_put_h264_chroma_mc4_mmx       (uint8_t *dst, uint8_t *src,
                                       int stride, int h, int x, int y);
void ff_put_rv40_chroma_mc4_mmx       (uint8_t *dst, uint8_t *src,
                                       int stride, int h, int x, int y);
void ff_avg_h264_chroma_mc4_mmx2      (uint8_t *dst, uint8_t *src,
                                       int stride, int h, int x, int y);
void ff_avg_rv40_chroma_mc4_mmx2      (uint8_t *dst, uint8_t *src,
                                       int stride, int h, int x, int y);
void ff_avg_h264_chroma_mc4_3dnow     (uint8_t *dst, uint8_t *src,
                                       int stride, int h, int x, int y);
void ff_avg_rv40_chroma_mc4_3dnow     (uint8_t *dst, uint8_t *src,
                                       int stride, int h, int x, int y);

void ff_put_h264_chroma_mc2_mmx2      (uint8_t *dst, uint8_t *src,
                                       int stride, int h, int x, int y);
void ff_avg_h264_chroma_mc2_mmx2      (uint8_t *dst, uint8_t *src,
                                       int stride, int h, int x, int y);

void ff_put_h264_chroma_mc8_ssse3_rnd (uint8_t *dst, uint8_t *src,
                                       int stride, int h, int x, int y);
void ff_put_h264_chroma_mc4_ssse3     (uint8_t *dst, uint8_t *src,
                                       int stride, int h, int x, int y);

void ff_avg_h264_chroma_mc8_ssse3_rnd (uint8_t *dst, uint8_t *src,
                                       int stride, int h, int x, int y);
void ff_avg_h264_chroma_mc4_ssse3     (uint8_t *dst, uint8_t *src,
                                       int stride, int h, int x, int y);


/* CAVS specific */
void ff_put_cavs_qpel8_mc00_mmx2(uint8_t *dst, uint8_t *src, int stride) {
    put_pixels8_mmx(dst, src, stride, 8);
}
void ff_avg_cavs_qpel8_mc00_mmx2(uint8_t *dst, uint8_t *src, int stride) {
    avg_pixels8_mmx(dst, src, stride, 8);
}
void ff_put_cavs_qpel16_mc00_mmx2(uint8_t *dst, uint8_t *src, int stride) {
    put_pixels16_mmx(dst, src, stride, 16);
}
void ff_avg_cavs_qpel16_mc00_mmx2(uint8_t *dst, uint8_t *src, int stride) {
    avg_pixels16_mmx(dst, src, stride, 16);
}

/* VC1 specific */
void ff_put_vc1_mspel_mc00_mmx(uint8_t *dst, const uint8_t *src, int stride, int rnd) {
    put_pixels8_mmx(dst, src, stride, 8);
}
void ff_avg_vc1_mspel_mc00_mmx2(uint8_t *dst, const uint8_t *src, int stride, int rnd) {
    avg_pixels8_mmx2(dst, src, stride, 8);
}

/* XXX: those functions should be suppressed ASAP when all IDCTs are
   converted */
#if CONFIG_GPL
static void ff_libmpeg2mmx_idct_put(uint8_t *dest, int line_size, DCTELEM *block)
{
    ff_mmx_idct (block);
    ff_put_pixels_clamped_mmx(block, dest, line_size);
}
static void ff_libmpeg2mmx_idct_add(uint8_t *dest, int line_size, DCTELEM *block)
{
    ff_mmx_idct (block);
    ff_add_pixels_clamped_mmx(block, dest, line_size);
}
static void ff_libmpeg2mmx2_idct_put(uint8_t *dest, int line_size, DCTELEM *block)
{
    ff_mmxext_idct (block);
    ff_put_pixels_clamped_mmx(block, dest, line_size);
}
static void ff_libmpeg2mmx2_idct_add(uint8_t *dest, int line_size, DCTELEM *block)
{
    ff_mmxext_idct (block);
    ff_add_pixels_clamped_mmx(block, dest, line_size);
}
#endif
static void ff_idct_xvid_mmx_put(uint8_t *dest, int line_size, DCTELEM *block)
{
    ff_idct_xvid_mmx (block);
    ff_put_pixels_clamped_mmx(block, dest, line_size);
}
static void ff_idct_xvid_mmx_add(uint8_t *dest, int line_size, DCTELEM *block)
{
    ff_idct_xvid_mmx (block);
    ff_add_pixels_clamped_mmx(block, dest, line_size);
}
static void ff_idct_xvid_mmx2_put(uint8_t *dest, int line_size, DCTELEM *block)
{
    ff_idct_xvid_mmx2 (block);
    ff_put_pixels_clamped_mmx(block, dest, line_size);
}
static void ff_idct_xvid_mmx2_add(uint8_t *dest, int line_size, DCTELEM *block)
{
    ff_idct_xvid_mmx2 (block);
    ff_add_pixels_clamped_mmx(block, dest, line_size);
}

static void vorbis_inverse_coupling_3dnow(float *mag, float *ang, int blocksize)
{
    int i;
    __asm__ volatile("pxor %%mm7, %%mm7":);
    for(i=0; i<blocksize; i+=2) {
        __asm__ volatile(
            "movq    %0,    %%mm0 \n\t"
            "movq    %1,    %%mm1 \n\t"
            "movq    %%mm0, %%mm2 \n\t"
            "movq    %%mm1, %%mm3 \n\t"
            "pfcmpge %%mm7, %%mm2 \n\t" // m <= 0.0
            "pfcmpge %%mm7, %%mm3 \n\t" // a <= 0.0
            "pslld   $31,   %%mm2 \n\t" // keep only the sign bit
            "pxor    %%mm2, %%mm1 \n\t"
            "movq    %%mm3, %%mm4 \n\t"
            "pand    %%mm1, %%mm3 \n\t"
            "pandn   %%mm1, %%mm4 \n\t"
            "pfadd   %%mm0, %%mm3 \n\t" // a = m + ((a<0) & (a ^ sign(m)))
            "pfsub   %%mm4, %%mm0 \n\t" // m = m + ((a>0) & (a ^ sign(m)))
            "movq    %%mm3, %1    \n\t"
            "movq    %%mm0, %0    \n\t"
            :"+m"(mag[i]), "+m"(ang[i])
            ::"memory"
        );
    }
    __asm__ volatile("femms");
}
static void vorbis_inverse_coupling_sse(float *mag, float *ang, int blocksize)
{
    int i;

    __asm__ volatile(
            "movaps  %0,     %%xmm5 \n\t"
        ::"m"(ff_pdw_80000000[0])
    );
    for(i=0; i<blocksize; i+=4) {
        __asm__ volatile(
            "movaps  %0,     %%xmm0 \n\t"
            "movaps  %1,     %%xmm1 \n\t"
            "xorps   %%xmm2, %%xmm2 \n\t"
            "xorps   %%xmm3, %%xmm3 \n\t"
            "cmpleps %%xmm0, %%xmm2 \n\t" // m <= 0.0
            "cmpleps %%xmm1, %%xmm3 \n\t" // a <= 0.0
            "andps   %%xmm5, %%xmm2 \n\t" // keep only the sign bit
            "xorps   %%xmm2, %%xmm1 \n\t"
            "movaps  %%xmm3, %%xmm4 \n\t"
            "andps   %%xmm1, %%xmm3 \n\t"
            "andnps  %%xmm1, %%xmm4 \n\t"
            "addps   %%xmm0, %%xmm3 \n\t" // a = m + ((a<0) & (a ^ sign(m)))
            "subps   %%xmm4, %%xmm0 \n\t" // m = m + ((a>0) & (a ^ sign(m)))
            "movaps  %%xmm3, %1     \n\t"
            "movaps  %%xmm0, %0     \n\t"
            :"+m"(mag[i]), "+m"(ang[i])
            ::"memory"
        );
    }
}

#define IF1(x) x
#define IF0(x)

#define MIX5(mono,stereo)\
    __asm__ volatile(\
        "movss          0(%2), %%xmm5 \n"\
        "movss          8(%2), %%xmm6 \n"\
        "movss         24(%2), %%xmm7 \n"\
        "shufps    $0, %%xmm5, %%xmm5 \n"\
        "shufps    $0, %%xmm6, %%xmm6 \n"\
        "shufps    $0, %%xmm7, %%xmm7 \n"\
        "1: \n"\
        "movaps       (%0,%1), %%xmm0 \n"\
        "movaps  0x400(%0,%1), %%xmm1 \n"\
        "movaps  0x800(%0,%1), %%xmm2 \n"\
        "movaps  0xc00(%0,%1), %%xmm3 \n"\
        "movaps 0x1000(%0,%1), %%xmm4 \n"\
        "mulps         %%xmm5, %%xmm0 \n"\
        "mulps         %%xmm6, %%xmm1 \n"\
        "mulps         %%xmm5, %%xmm2 \n"\
        "mulps         %%xmm7, %%xmm3 \n"\
        "mulps         %%xmm7, %%xmm4 \n"\
 stereo("addps         %%xmm1, %%xmm0 \n")\
        "addps         %%xmm1, %%xmm2 \n"\
        "addps         %%xmm3, %%xmm0 \n"\
        "addps         %%xmm4, %%xmm2 \n"\
   mono("addps         %%xmm2, %%xmm0 \n")\
        "movaps  %%xmm0,      (%0,%1) \n"\
 stereo("movaps  %%xmm2, 0x400(%0,%1) \n")\
        "add $16, %0 \n"\
        "jl 1b \n"\
        :"+&r"(i)\
        :"r"(samples[0]+len), "r"(matrix)\
        :XMM_CLOBBERS("%xmm0", "%xmm1", "%xmm2", "%xmm3", \
                      "%xmm4", "%xmm5", "%xmm6", "%xmm7",)\
         "memory"\
    );

#define MIX_MISC(stereo)\
    __asm__ volatile(\
        "1: \n"\
        "movaps  (%3,%0), %%xmm0 \n"\
 stereo("movaps   %%xmm0, %%xmm1 \n")\
        "mulps    %%xmm4, %%xmm0 \n"\
 stereo("mulps    %%xmm5, %%xmm1 \n")\
        "lea 1024(%3,%0), %1 \n"\
        "mov %5, %2 \n"\
        "2: \n"\
        "movaps   (%1),   %%xmm2 \n"\
 stereo("movaps   %%xmm2, %%xmm3 \n")\
        "mulps   (%4,%2), %%xmm2 \n"\
 stereo("mulps 16(%4,%2), %%xmm3 \n")\
        "addps    %%xmm2, %%xmm0 \n"\
 stereo("addps    %%xmm3, %%xmm1 \n")\
        "add $1024, %1 \n"\
        "add $32, %2 \n"\
        "jl 2b \n"\
        "movaps   %%xmm0,     (%3,%0) \n"\
 stereo("movaps   %%xmm1, 1024(%3,%0) \n")\
        "add $16, %0 \n"\
        "jl 1b \n"\
        :"+&r"(i), "=&r"(j), "=&r"(k)\
        :"r"(samples[0]+len), "r"(matrix_simd+in_ch), "g"((intptr_t)-32*(in_ch-1))\
        :"memory"\
    );

static void ac3_downmix_sse(float (*samples)[256], float (*matrix)[2], int out_ch, int in_ch, int len)
{
    int (*matrix_cmp)[2] = (int(*)[2])matrix;
    intptr_t i,j,k;

    i = -len*sizeof(float);
    if(in_ch == 5 && out_ch == 2 && !(matrix_cmp[0][1]|matrix_cmp[2][0]|matrix_cmp[3][1]|matrix_cmp[4][0]|(matrix_cmp[1][0]^matrix_cmp[1][1])|(matrix_cmp[0][0]^matrix_cmp[2][1]))) {
        MIX5(IF0,IF1);
    } else if(in_ch == 5 && out_ch == 1 && matrix_cmp[0][0]==matrix_cmp[2][0] && matrix_cmp[3][0]==matrix_cmp[4][0]) {
        MIX5(IF1,IF0);
    } else {
        DECLARE_ALIGNED(16, float, matrix_simd)[AC3_MAX_CHANNELS][2][4];
        j = 2*in_ch*sizeof(float);
        __asm__ volatile(
            "1: \n"
            "sub $8, %0 \n"
            "movss     (%2,%0), %%xmm4 \n"
            "movss    4(%2,%0), %%xmm5 \n"
            "shufps $0, %%xmm4, %%xmm4 \n"
            "shufps $0, %%xmm5, %%xmm5 \n"
            "movaps %%xmm4,   (%1,%0,4) \n"
            "movaps %%xmm5, 16(%1,%0,4) \n"
            "jg 1b \n"
            :"+&r"(j)
            :"r"(matrix_simd), "r"(matrix)
            :"memory"
        );
        if(out_ch == 2) {
            MIX_MISC(IF1);
        } else {
            MIX_MISC(IF0);
        }
    }
}

static void vector_fmul_3dnow(float *dst, const float *src0, const float *src1, int len){
    x86_reg i = (len-4)*4;
    __asm__ volatile(
        "1: \n\t"
        "movq    (%2,%0), %%mm0 \n\t"
        "movq   8(%2,%0), %%mm1 \n\t"
        "pfmul   (%3,%0), %%mm0 \n\t"
        "pfmul  8(%3,%0), %%mm1 \n\t"
        "movq   %%mm0,  (%1,%0) \n\t"
        "movq   %%mm1, 8(%1,%0) \n\t"
        "sub  $16, %0 \n\t"
        "jge 1b \n\t"
        "femms  \n\t"
        :"+r"(i)
        :"r"(dst), "r"(src0), "r"(src1)
        :"memory"
    );
}
static void vector_fmul_sse(float *dst, const float *src0, const float *src1, int len){
    x86_reg i = (len-8)*4;
    __asm__ volatile(
        "1: \n\t"
        "movaps    (%2,%0), %%xmm0 \n\t"
        "movaps  16(%2,%0), %%xmm1 \n\t"
        "mulps     (%3,%0), %%xmm0 \n\t"
        "mulps   16(%3,%0), %%xmm1 \n\t"
        "movaps  %%xmm0,   (%1,%0) \n\t"
        "movaps  %%xmm1, 16(%1,%0) \n\t"
        "sub  $32, %0 \n\t"
        "jge 1b \n\t"
        :"+r"(i)
        :"r"(dst), "r"(src0), "r"(src1)
        :"memory"
    );
}

static void vector_fmul_reverse_3dnow2(float *dst, const float *src0, const float *src1, int len){
    x86_reg i = len*4-16;
    __asm__ volatile(
        "1: \n\t"
        "pswapd   8(%1), %%mm0 \n\t"
        "pswapd    (%1), %%mm1 \n\t"
        "pfmul  (%3,%0), %%mm0 \n\t"
        "pfmul 8(%3,%0), %%mm1 \n\t"
        "movq  %%mm0,  (%2,%0) \n\t"
        "movq  %%mm1, 8(%2,%0) \n\t"
        "add   $16, %1 \n\t"
        "sub   $16, %0 \n\t"
        "jge   1b \n\t"
        :"+r"(i), "+r"(src1)
        :"r"(dst), "r"(src0)
    );
    __asm__ volatile("femms");
}
static void vector_fmul_reverse_sse(float *dst, const float *src0, const float *src1, int len){
    x86_reg i = len*4-32;
    __asm__ volatile(
        "1: \n\t"
        "movaps        16(%1), %%xmm0 \n\t"
        "movaps          (%1), %%xmm1 \n\t"
        "shufps $0x1b, %%xmm0, %%xmm0 \n\t"
        "shufps $0x1b, %%xmm1, %%xmm1 \n\t"
        "mulps        (%3,%0), %%xmm0 \n\t"
        "mulps      16(%3,%0), %%xmm1 \n\t"
        "movaps     %%xmm0,   (%2,%0) \n\t"
        "movaps     %%xmm1, 16(%2,%0) \n\t"
        "add    $32, %1 \n\t"
        "sub    $32, %0 \n\t"
        "jge    1b \n\t"
        :"+r"(i), "+r"(src1)
        :"r"(dst), "r"(src0)
    );
}

static void vector_fmul_add_3dnow(float *dst, const float *src0, const float *src1,
                                  const float *src2, int len){
    x86_reg i = (len-4)*4;
    __asm__ volatile(
        "1: \n\t"
        "movq    (%2,%0), %%mm0 \n\t"
        "movq   8(%2,%0), %%mm1 \n\t"
        "pfmul   (%3,%0), %%mm0 \n\t"
        "pfmul  8(%3,%0), %%mm1 \n\t"
        "pfadd   (%4,%0), %%mm0 \n\t"
        "pfadd  8(%4,%0), %%mm1 \n\t"
        "movq  %%mm0,   (%1,%0) \n\t"
        "movq  %%mm1,  8(%1,%0) \n\t"
        "sub  $16, %0 \n\t"
        "jge  1b \n\t"
        :"+r"(i)
        :"r"(dst), "r"(src0), "r"(src1), "r"(src2)
        :"memory"
    );
    __asm__ volatile("femms");
}
static void vector_fmul_add_sse(float *dst, const float *src0, const float *src1,
                                const float *src2, int len){
    x86_reg i = (len-8)*4;
    __asm__ volatile(
        "1: \n\t"
        "movaps   (%2,%0), %%xmm0 \n\t"
        "movaps 16(%2,%0), %%xmm1 \n\t"
        "mulps    (%3,%0), %%xmm0 \n\t"
        "mulps  16(%3,%0), %%xmm1 \n\t"
        "addps    (%4,%0), %%xmm0 \n\t"
        "addps  16(%4,%0), %%xmm1 \n\t"
        "movaps %%xmm0,   (%1,%0) \n\t"
        "movaps %%xmm1, 16(%1,%0) \n\t"
        "sub  $32, %0 \n\t"
        "jge  1b \n\t"
        :"+r"(i)
        :"r"(dst), "r"(src0), "r"(src1), "r"(src2)
        :"memory"
    );
}

#if HAVE_6REGS
static void vector_fmul_window_3dnow2(float *dst, const float *src0, const float *src1,
                                      const float *win, int len){
    x86_reg i = -len*4;
    x86_reg j = len*4-8;
    __asm__ volatile(
        "1: \n"
        "pswapd  (%5,%1), %%mm1 \n"
        "movq    (%5,%0), %%mm0 \n"
        "pswapd  (%4,%1), %%mm5 \n"
        "movq    (%3,%0), %%mm4 \n"
        "movq      %%mm0, %%mm2 \n"
        "movq      %%mm1, %%mm3 \n"
        "pfmul     %%mm4, %%mm2 \n" // src0[len+i]*win[len+i]
        "pfmul     %%mm5, %%mm3 \n" // src1[    j]*win[len+j]
        "pfmul     %%mm4, %%mm1 \n" // src0[len+i]*win[len+j]
        "pfmul     %%mm5, %%mm0 \n" // src1[    j]*win[len+i]
        "pfadd     %%mm3, %%mm2 \n"
        "pfsub     %%mm0, %%mm1 \n"
        "pswapd    %%mm2, %%mm2 \n"
        "movq      %%mm1, (%2,%0) \n"
        "movq      %%mm2, (%2,%1) \n"
        "sub $8, %1 \n"
        "add $8, %0 \n"
        "jl 1b \n"
        "femms \n"
        :"+r"(i), "+r"(j)
        :"r"(dst+len), "r"(src0+len), "r"(src1), "r"(win+len)
    );
}

static void vector_fmul_window_sse(float *dst, const float *src0, const float *src1,
                                   const float *win, int len){
    x86_reg i = -len*4;
    x86_reg j = len*4-16;
    __asm__ volatile(
        "1: \n"
        "movaps       (%5,%1), %%xmm1 \n"
        "movaps       (%5,%0), %%xmm0 \n"
        "movaps       (%4,%1), %%xmm5 \n"
        "movaps       (%3,%0), %%xmm4 \n"
        "shufps $0x1b, %%xmm1, %%xmm1 \n"
        "shufps $0x1b, %%xmm5, %%xmm5 \n"
        "movaps        %%xmm0, %%xmm2 \n"
        "movaps        %%xmm1, %%xmm3 \n"
        "mulps         %%xmm4, %%xmm2 \n" // src0[len+i]*win[len+i]
        "mulps         %%xmm5, %%xmm3 \n" // src1[    j]*win[len+j]
        "mulps         %%xmm4, %%xmm1 \n" // src0[len+i]*win[len+j]
        "mulps         %%xmm5, %%xmm0 \n" // src1[    j]*win[len+i]
        "addps         %%xmm3, %%xmm2 \n"
        "subps         %%xmm0, %%xmm1 \n"
        "shufps $0x1b, %%xmm2, %%xmm2 \n"
        "movaps        %%xmm1, (%2,%0) \n"
        "movaps        %%xmm2, (%2,%1) \n"
        "sub $16, %1 \n"
        "add $16, %0 \n"
        "jl 1b \n"
        :"+r"(i), "+r"(j)
        :"r"(dst+len), "r"(src0+len), "r"(src1), "r"(win+len)
    );
}
#endif /* HAVE_6REGS */

static void vector_clipf_sse(float *dst, const float *src, float min, float max,
                             int len)
{
    x86_reg i = (len-16)*4;
    __asm__ volatile(
        "movss  %3, %%xmm4 \n"
        "movss  %4, %%xmm5 \n"
        "shufps $0, %%xmm4, %%xmm4 \n"
        "shufps $0, %%xmm5, %%xmm5 \n"
        "1: \n\t"
        "movaps    (%2,%0), %%xmm0 \n\t" // 3/1 on intel
        "movaps  16(%2,%0), %%xmm1 \n\t"
        "movaps  32(%2,%0), %%xmm2 \n\t"
        "movaps  48(%2,%0), %%xmm3 \n\t"
        "maxps      %%xmm4, %%xmm0 \n\t"
        "maxps      %%xmm4, %%xmm1 \n\t"
        "maxps      %%xmm4, %%xmm2 \n\t"
        "maxps      %%xmm4, %%xmm3 \n\t"
        "minps      %%xmm5, %%xmm0 \n\t"
        "minps      %%xmm5, %%xmm1 \n\t"
        "minps      %%xmm5, %%xmm2 \n\t"
        "minps      %%xmm5, %%xmm3 \n\t"
        "movaps  %%xmm0,   (%1,%0) \n\t"
        "movaps  %%xmm1, 16(%1,%0) \n\t"
        "movaps  %%xmm2, 32(%1,%0) \n\t"
        "movaps  %%xmm3, 48(%1,%0) \n\t"
        "sub  $64, %0 \n\t"
        "jge 1b \n\t"
        :"+&r"(i)
        :"r"(dst), "r"(src), "m"(min), "m"(max)
        :"memory"
    );
}

void ff_vp3_idct_mmx(int16_t *input_data);
void ff_vp3_idct_put_mmx(uint8_t *dest, int line_size, DCTELEM *block);
void ff_vp3_idct_add_mmx(uint8_t *dest, int line_size, DCTELEM *block);

void ff_vp3_idct_dc_add_mmx2(uint8_t *dest, int line_size, const DCTELEM *block);

void ff_vp3_v_loop_filter_mmx2(uint8_t *src, int stride, int *bounding_values);
void ff_vp3_h_loop_filter_mmx2(uint8_t *src, int stride, int *bounding_values);

void ff_vp3_idct_sse2(int16_t *input_data);
void ff_vp3_idct_put_sse2(uint8_t *dest, int line_size, DCTELEM *block);
void ff_vp3_idct_add_sse2(uint8_t *dest, int line_size, DCTELEM *block);

int32_t ff_scalarproduct_int16_mmx2(const int16_t *v1, const int16_t *v2, int order, int shift);
int32_t ff_scalarproduct_int16_sse2(const int16_t *v1, const int16_t *v2, int order, int shift);
int32_t ff_scalarproduct_and_madd_int16_mmx2(int16_t *v1, const int16_t *v2, const int16_t *v3, int order, int mul);
int32_t ff_scalarproduct_and_madd_int16_sse2(int16_t *v1, const int16_t *v2, const int16_t *v3, int order, int mul);
int32_t ff_scalarproduct_and_madd_int16_ssse3(int16_t *v1, const int16_t *v2, const int16_t *v3, int order, int mul);

void ff_apply_window_int16_mmxext    (int16_t *output, const int16_t *input,
                                      const int16_t *window, unsigned int len);
void ff_apply_window_int16_mmxext_ba (int16_t *output, const int16_t *input,
                                      const int16_t *window, unsigned int len);
void ff_apply_window_int16_sse2      (int16_t *output, const int16_t *input,
                                      const int16_t *window, unsigned int len);
void ff_apply_window_int16_sse2_ba   (int16_t *output, const int16_t *input,
                                      const int16_t *window, unsigned int len);
void ff_apply_window_int16_ssse3     (int16_t *output, const int16_t *input,
                                      const int16_t *window, unsigned int len);
void ff_apply_window_int16_ssse3_atom(int16_t *output, const int16_t *input,
                                      const int16_t *window, unsigned int len);

void ff_add_hfyu_median_prediction_mmx2(uint8_t *dst, const uint8_t *top, const uint8_t *diff, int w, int *left, int *left_top);
int  ff_add_hfyu_left_prediction_ssse3(uint8_t *dst, const uint8_t *src, int w, int left);
int  ff_add_hfyu_left_prediction_sse4(uint8_t *dst, const uint8_t *src, int w, int left);

float ff_scalarproduct_float_sse(const float *v1, const float *v2, int order);

void dsputil_init_mmx(DSPContext* c, AVCodecContext *avctx)
{
    int mm_flags = av_get_cpu_flags();
<<<<<<< HEAD
    const int h264_high_depth = avctx->codec_id == CODEC_ID_H264 && avctx->bits_per_raw_sample > 8;
=======
    const int high_bit_depth = avctx->codec_id == CODEC_ID_H264 && avctx->bits_per_raw_sample > 8;
>>>>>>> b6675279

    if (avctx->dsp_mask) {
        if (avctx->dsp_mask & AV_CPU_FLAG_FORCE)
            mm_flags |= (avctx->dsp_mask & 0xffff);
        else
            mm_flags &= ~(avctx->dsp_mask & 0xffff);
    }

#if 0
    av_log(avctx, AV_LOG_INFO, "libavcodec: CPU flags:");
    if (mm_flags & AV_CPU_FLAG_MMX)
        av_log(avctx, AV_LOG_INFO, " mmx");
    if (mm_flags & AV_CPU_FLAG_MMX2)
        av_log(avctx, AV_LOG_INFO, " mmx2");
    if (mm_flags & AV_CPU_FLAG_3DNOW)
        av_log(avctx, AV_LOG_INFO, " 3dnow");
    if (mm_flags & AV_CPU_FLAG_SSE)
        av_log(avctx, AV_LOG_INFO, " sse");
    if (mm_flags & AV_CPU_FLAG_SSE2)
        av_log(avctx, AV_LOG_INFO, " sse2");
    av_log(avctx, AV_LOG_INFO, "\n");
#endif

    if (mm_flags & AV_CPU_FLAG_MMX) {
        const int idct_algo= avctx->idct_algo;

        if(avctx->lowres==0){
            if(idct_algo==FF_IDCT_AUTO || idct_algo==FF_IDCT_SIMPLEMMX){
                c->idct_put= ff_simple_idct_put_mmx;
                c->idct_add= ff_simple_idct_add_mmx;
                c->idct    = ff_simple_idct_mmx;
                c->idct_permutation_type= FF_SIMPLE_IDCT_PERM;
#if CONFIG_GPL
            }else if(idct_algo==FF_IDCT_LIBMPEG2MMX){
                if(mm_flags & AV_CPU_FLAG_MMX2){
                    c->idct_put= ff_libmpeg2mmx2_idct_put;
                    c->idct_add= ff_libmpeg2mmx2_idct_add;
                    c->idct    = ff_mmxext_idct;
                }else{
                    c->idct_put= ff_libmpeg2mmx_idct_put;
                    c->idct_add= ff_libmpeg2mmx_idct_add;
                    c->idct    = ff_mmx_idct;
                }
                c->idct_permutation_type= FF_LIBMPEG2_IDCT_PERM;
#endif
            }else if((CONFIG_VP3_DECODER || CONFIG_VP5_DECODER || CONFIG_VP6_DECODER) &&
                     idct_algo==FF_IDCT_VP3 && HAVE_YASM){
                if(mm_flags & AV_CPU_FLAG_SSE2){
                    c->idct_put= ff_vp3_idct_put_sse2;
                    c->idct_add= ff_vp3_idct_add_sse2;
                    c->idct    = ff_vp3_idct_sse2;
                    c->idct_permutation_type= FF_TRANSPOSE_IDCT_PERM;
                }else{
                    c->idct_put= ff_vp3_idct_put_mmx;
                    c->idct_add= ff_vp3_idct_add_mmx;
                    c->idct    = ff_vp3_idct_mmx;
                    c->idct_permutation_type= FF_PARTTRANS_IDCT_PERM;
                }
            }else if(idct_algo==FF_IDCT_CAVS){
                    c->idct_permutation_type= FF_TRANSPOSE_IDCT_PERM;
            }else if(idct_algo==FF_IDCT_XVIDMMX){
                if(mm_flags & AV_CPU_FLAG_SSE2){
                    c->idct_put= ff_idct_xvid_sse2_put;
                    c->idct_add= ff_idct_xvid_sse2_add;
                    c->idct    = ff_idct_xvid_sse2;
                    c->idct_permutation_type= FF_SSE2_IDCT_PERM;
                }else if(mm_flags & AV_CPU_FLAG_MMX2){
                    c->idct_put= ff_idct_xvid_mmx2_put;
                    c->idct_add= ff_idct_xvid_mmx2_add;
                    c->idct    = ff_idct_xvid_mmx2;
                }else{
                    c->idct_put= ff_idct_xvid_mmx_put;
                    c->idct_add= ff_idct_xvid_mmx_add;
                    c->idct    = ff_idct_xvid_mmx;
                }
            }
        }

        c->put_pixels_clamped = ff_put_pixels_clamped_mmx;
        c->put_signed_pixels_clamped = ff_put_signed_pixels_clamped_mmx;
        c->add_pixels_clamped = ff_add_pixels_clamped_mmx;
<<<<<<< HEAD
        if (!h264_high_depth) {
=======
        if (!high_bit_depth) {
>>>>>>> b6675279
        c->clear_block  = clear_block_mmx;
        c->clear_blocks = clear_blocks_mmx;
        if ((mm_flags & AV_CPU_FLAG_SSE) &&
            !(CONFIG_MPEG_XVMC_DECODER && avctx->xvmc_acceleration > 1)){
            /* XvMCCreateBlocks() may not allocate 16-byte aligned blocks */
            c->clear_block  = clear_block_sse;
            c->clear_blocks = clear_blocks_sse;
        }
        }

#define SET_HPEL_FUNCS(PFX, IDX, SIZE, CPU) \
        c->PFX ## _pixels_tab[IDX][0] = PFX ## _pixels ## SIZE ## _ ## CPU; \
        c->PFX ## _pixels_tab[IDX][1] = PFX ## _pixels ## SIZE ## _x2_ ## CPU; \
        c->PFX ## _pixels_tab[IDX][2] = PFX ## _pixels ## SIZE ## _y2_ ## CPU; \
        c->PFX ## _pixels_tab[IDX][3] = PFX ## _pixels ## SIZE ## _xy2_ ## CPU

<<<<<<< HEAD
        if (!h264_high_depth) {
=======
        if (!high_bit_depth) {
>>>>>>> b6675279
        SET_HPEL_FUNCS(put, 0, 16, mmx);
        SET_HPEL_FUNCS(put_no_rnd, 0, 16, mmx);
        SET_HPEL_FUNCS(avg, 0, 16, mmx);
        SET_HPEL_FUNCS(avg_no_rnd, 0, 16, mmx);
        SET_HPEL_FUNCS(put, 1, 8, mmx);
        SET_HPEL_FUNCS(put_no_rnd, 1, 8, mmx);
        SET_HPEL_FUNCS(avg, 1, 8, mmx);
        SET_HPEL_FUNCS(avg_no_rnd, 1, 8, mmx);
        }

#if ARCH_X86_32 || !HAVE_YASM
        c->gmc= gmc_mmx;
#endif
#if ARCH_X86_32 && HAVE_YASM
<<<<<<< HEAD
        if (!h264_high_depth)
=======
        if (!high_bit_depth)
>>>>>>> b6675279
        c->emulated_edge_mc = emulated_edge_mc_mmx;
#endif

        c->add_bytes= add_bytes_mmx;

<<<<<<< HEAD
        if (!h264_high_depth)
=======
        if (!high_bit_depth)
>>>>>>> b6675279
        c->draw_edges = draw_edges_mmx;

        if (CONFIG_H263_DECODER || CONFIG_H263_ENCODER) {
            c->h263_v_loop_filter= h263_v_loop_filter_mmx;
            c->h263_h_loop_filter= h263_h_loop_filter_mmx;
        }

#if HAVE_YASM
<<<<<<< HEAD
        if (!h264_high_depth) {
=======
        if (!high_bit_depth) {
>>>>>>> b6675279
        c->put_h264_chroma_pixels_tab[0]= ff_put_h264_chroma_mc8_mmx_rnd;
        c->put_h264_chroma_pixels_tab[1]= ff_put_h264_chroma_mc4_mmx;
        }

        c->put_rv40_chroma_pixels_tab[0]= ff_put_rv40_chroma_mc8_mmx;
        c->put_rv40_chroma_pixels_tab[1]= ff_put_rv40_chroma_mc4_mmx;
#endif

        if (mm_flags & AV_CPU_FLAG_MMX2) {
            c->prefetch = prefetch_mmx2;

<<<<<<< HEAD
            if (!h264_high_depth) {
=======
            if (!high_bit_depth) {
>>>>>>> b6675279
            c->put_pixels_tab[0][1] = put_pixels16_x2_mmx2;
            c->put_pixels_tab[0][2] = put_pixels16_y2_mmx2;

            c->avg_pixels_tab[0][0] = avg_pixels16_mmx2;
            c->avg_pixels_tab[0][1] = avg_pixels16_x2_mmx2;
            c->avg_pixels_tab[0][2] = avg_pixels16_y2_mmx2;

            c->put_pixels_tab[1][1] = put_pixels8_x2_mmx2;
            c->put_pixels_tab[1][2] = put_pixels8_y2_mmx2;

            c->avg_pixels_tab[1][0] = avg_pixels8_mmx2;
            c->avg_pixels_tab[1][1] = avg_pixels8_x2_mmx2;
            c->avg_pixels_tab[1][2] = avg_pixels8_y2_mmx2;
            }

            if(!(avctx->flags & CODEC_FLAG_BITEXACT)){
<<<<<<< HEAD
                if (!h264_high_depth) {
=======
                if (!high_bit_depth) {
>>>>>>> b6675279
                c->put_no_rnd_pixels_tab[0][1] = put_no_rnd_pixels16_x2_mmx2;
                c->put_no_rnd_pixels_tab[0][2] = put_no_rnd_pixels16_y2_mmx2;
                c->put_no_rnd_pixels_tab[1][1] = put_no_rnd_pixels8_x2_mmx2;
                c->put_no_rnd_pixels_tab[1][2] = put_no_rnd_pixels8_y2_mmx2;
                c->avg_pixels_tab[0][3] = avg_pixels16_xy2_mmx2;
                c->avg_pixels_tab[1][3] = avg_pixels8_xy2_mmx2;
                }

                if (CONFIG_VP3_DECODER && HAVE_YASM) {
                    c->vp3_v_loop_filter= ff_vp3_v_loop_filter_mmx2;
                    c->vp3_h_loop_filter= ff_vp3_h_loop_filter_mmx2;
                }
            }
            if (CONFIG_VP3_DECODER && HAVE_YASM) {
                c->vp3_idct_dc_add = ff_vp3_idct_dc_add_mmx2;
            }

            if (CONFIG_VP3_DECODER
                && (avctx->codec_id == CODEC_ID_VP3 || avctx->codec_id == CODEC_ID_THEORA)) {
                c->put_no_rnd_pixels_tab[1][1] = put_no_rnd_pixels8_x2_exact_mmx2;
                c->put_no_rnd_pixels_tab[1][2] = put_no_rnd_pixels8_y2_exact_mmx2;
            }

#define SET_QPEL_FUNCS(PFX, IDX, SIZE, CPU) \
            c->PFX ## _pixels_tab[IDX][ 0] = PFX ## SIZE ## _mc00_ ## CPU; \
            c->PFX ## _pixels_tab[IDX][ 1] = PFX ## SIZE ## _mc10_ ## CPU; \
            c->PFX ## _pixels_tab[IDX][ 2] = PFX ## SIZE ## _mc20_ ## CPU; \
            c->PFX ## _pixels_tab[IDX][ 3] = PFX ## SIZE ## _mc30_ ## CPU; \
            c->PFX ## _pixels_tab[IDX][ 4] = PFX ## SIZE ## _mc01_ ## CPU; \
            c->PFX ## _pixels_tab[IDX][ 5] = PFX ## SIZE ## _mc11_ ## CPU; \
            c->PFX ## _pixels_tab[IDX][ 6] = PFX ## SIZE ## _mc21_ ## CPU; \
            c->PFX ## _pixels_tab[IDX][ 7] = PFX ## SIZE ## _mc31_ ## CPU; \
            c->PFX ## _pixels_tab[IDX][ 8] = PFX ## SIZE ## _mc02_ ## CPU; \
            c->PFX ## _pixels_tab[IDX][ 9] = PFX ## SIZE ## _mc12_ ## CPU; \
            c->PFX ## _pixels_tab[IDX][10] = PFX ## SIZE ## _mc22_ ## CPU; \
            c->PFX ## _pixels_tab[IDX][11] = PFX ## SIZE ## _mc32_ ## CPU; \
            c->PFX ## _pixels_tab[IDX][12] = PFX ## SIZE ## _mc03_ ## CPU; \
            c->PFX ## _pixels_tab[IDX][13] = PFX ## SIZE ## _mc13_ ## CPU; \
            c->PFX ## _pixels_tab[IDX][14] = PFX ## SIZE ## _mc23_ ## CPU; \
            c->PFX ## _pixels_tab[IDX][15] = PFX ## SIZE ## _mc33_ ## CPU

            SET_QPEL_FUNCS(put_qpel, 0, 16, mmx2);
            SET_QPEL_FUNCS(put_qpel, 1, 8, mmx2);
            SET_QPEL_FUNCS(put_no_rnd_qpel, 0, 16, mmx2);
            SET_QPEL_FUNCS(put_no_rnd_qpel, 1, 8, mmx2);
            SET_QPEL_FUNCS(avg_qpel, 0, 16, mmx2);
            SET_QPEL_FUNCS(avg_qpel, 1, 8, mmx2);

<<<<<<< HEAD
            if (!h264_high_depth) {
=======
            if (!high_bit_depth) {
>>>>>>> b6675279
            SET_QPEL_FUNCS(put_h264_qpel, 0, 16, mmx2);
            SET_QPEL_FUNCS(put_h264_qpel, 1, 8, mmx2);
            SET_QPEL_FUNCS(put_h264_qpel, 2, 4, mmx2);
            SET_QPEL_FUNCS(avg_h264_qpel, 0, 16, mmx2);
            SET_QPEL_FUNCS(avg_h264_qpel, 1, 8, mmx2);
            SET_QPEL_FUNCS(avg_h264_qpel, 2, 4, mmx2);
            }

            SET_QPEL_FUNCS(put_2tap_qpel, 0, 16, mmx2);
            SET_QPEL_FUNCS(put_2tap_qpel, 1, 8, mmx2);
            SET_QPEL_FUNCS(avg_2tap_qpel, 0, 16, mmx2);
            SET_QPEL_FUNCS(avg_2tap_qpel, 1, 8, mmx2);

#if HAVE_YASM
            c->avg_rv40_chroma_pixels_tab[0]= ff_avg_rv40_chroma_mc8_mmx2;
            c->avg_rv40_chroma_pixels_tab[1]= ff_avg_rv40_chroma_mc4_mmx2;

<<<<<<< HEAD
            if (!h264_high_depth) {
=======
            if (!high_bit_depth) {
>>>>>>> b6675279
            c->avg_h264_chroma_pixels_tab[0]= ff_avg_h264_chroma_mc8_mmx2_rnd;
            c->avg_h264_chroma_pixels_tab[1]= ff_avg_h264_chroma_mc4_mmx2;
            c->avg_h264_chroma_pixels_tab[2]= ff_avg_h264_chroma_mc2_mmx2;
            c->put_h264_chroma_pixels_tab[2]= ff_put_h264_chroma_mc2_mmx2;
            }

            c->add_hfyu_median_prediction = ff_add_hfyu_median_prediction_mmx2;
#endif
#if HAVE_7REGS && HAVE_TEN_OPERANDS
            if( mm_flags&AV_CPU_FLAG_3DNOW )
                c->add_hfyu_median_prediction = add_hfyu_median_prediction_cmov;
#endif

        } else if (mm_flags & AV_CPU_FLAG_3DNOW) {
            c->prefetch = prefetch_3dnow;

<<<<<<< HEAD
            if (!h264_high_depth) {
=======
            if (!high_bit_depth) {
>>>>>>> b6675279
            c->put_pixels_tab[0][1] = put_pixels16_x2_3dnow;
            c->put_pixels_tab[0][2] = put_pixels16_y2_3dnow;

            c->avg_pixels_tab[0][0] = avg_pixels16_3dnow;
            c->avg_pixels_tab[0][1] = avg_pixels16_x2_3dnow;
            c->avg_pixels_tab[0][2] = avg_pixels16_y2_3dnow;

            c->put_pixels_tab[1][1] = put_pixels8_x2_3dnow;
            c->put_pixels_tab[1][2] = put_pixels8_y2_3dnow;

            c->avg_pixels_tab[1][0] = avg_pixels8_3dnow;
            c->avg_pixels_tab[1][1] = avg_pixels8_x2_3dnow;
            c->avg_pixels_tab[1][2] = avg_pixels8_y2_3dnow;

            if(!(avctx->flags & CODEC_FLAG_BITEXACT)){
                c->put_no_rnd_pixels_tab[0][1] = put_no_rnd_pixels16_x2_3dnow;
                c->put_no_rnd_pixels_tab[0][2] = put_no_rnd_pixels16_y2_3dnow;
                c->put_no_rnd_pixels_tab[1][1] = put_no_rnd_pixels8_x2_3dnow;
                c->put_no_rnd_pixels_tab[1][2] = put_no_rnd_pixels8_y2_3dnow;
                c->avg_pixels_tab[0][3] = avg_pixels16_xy2_3dnow;
                c->avg_pixels_tab[1][3] = avg_pixels8_xy2_3dnow;
            }
            }

            if (CONFIG_VP3_DECODER
                && (avctx->codec_id == CODEC_ID_VP3 || avctx->codec_id == CODEC_ID_THEORA)) {
                c->put_no_rnd_pixels_tab[1][1] = put_no_rnd_pixels8_x2_exact_3dnow;
                c->put_no_rnd_pixels_tab[1][2] = put_no_rnd_pixels8_y2_exact_3dnow;
            }

            SET_QPEL_FUNCS(put_qpel, 0, 16, 3dnow);
            SET_QPEL_FUNCS(put_qpel, 1, 8, 3dnow);
            SET_QPEL_FUNCS(put_no_rnd_qpel, 0, 16, 3dnow);
            SET_QPEL_FUNCS(put_no_rnd_qpel, 1, 8, 3dnow);
            SET_QPEL_FUNCS(avg_qpel, 0, 16, 3dnow);
            SET_QPEL_FUNCS(avg_qpel, 1, 8, 3dnow);

<<<<<<< HEAD
            if (!h264_high_depth) {
=======
            if (!high_bit_depth) {
>>>>>>> b6675279
            SET_QPEL_FUNCS(put_h264_qpel, 0, 16, 3dnow);
            SET_QPEL_FUNCS(put_h264_qpel, 1, 8, 3dnow);
            SET_QPEL_FUNCS(put_h264_qpel, 2, 4, 3dnow);
            SET_QPEL_FUNCS(avg_h264_qpel, 0, 16, 3dnow);
            SET_QPEL_FUNCS(avg_h264_qpel, 1, 8, 3dnow);
            SET_QPEL_FUNCS(avg_h264_qpel, 2, 4, 3dnow);
            }

            SET_QPEL_FUNCS(put_2tap_qpel, 0, 16, 3dnow);
            SET_QPEL_FUNCS(put_2tap_qpel, 1, 8, 3dnow);
            SET_QPEL_FUNCS(avg_2tap_qpel, 0, 16, 3dnow);
            SET_QPEL_FUNCS(avg_2tap_qpel, 1, 8, 3dnow);

#if HAVE_YASM
<<<<<<< HEAD
            if (!h264_high_depth) {
=======
            if (!high_bit_depth) {
>>>>>>> b6675279
            c->avg_h264_chroma_pixels_tab[0]= ff_avg_h264_chroma_mc8_3dnow_rnd;
            c->avg_h264_chroma_pixels_tab[1]= ff_avg_h264_chroma_mc4_3dnow;
            }

            c->avg_rv40_chroma_pixels_tab[0]= ff_avg_rv40_chroma_mc8_3dnow;
            c->avg_rv40_chroma_pixels_tab[1]= ff_avg_rv40_chroma_mc4_3dnow;
#endif
        }


#define H264_QPEL_FUNCS(x, y, CPU)\
            c->put_h264_qpel_pixels_tab[0][x+y*4] = put_h264_qpel16_mc##x##y##_##CPU;\
            c->put_h264_qpel_pixels_tab[1][x+y*4] = put_h264_qpel8_mc##x##y##_##CPU;\
            c->avg_h264_qpel_pixels_tab[0][x+y*4] = avg_h264_qpel16_mc##x##y##_##CPU;\
            c->avg_h264_qpel_pixels_tab[1][x+y*4] = avg_h264_qpel8_mc##x##y##_##CPU;
        if((mm_flags & AV_CPU_FLAG_SSE2) && !(mm_flags & AV_CPU_FLAG_3DNOW)){
            // these functions are slower than mmx on AMD, but faster on Intel
<<<<<<< HEAD
            if (!h264_high_depth) {
=======
            if (!high_bit_depth) {
>>>>>>> b6675279
            c->put_pixels_tab[0][0] = put_pixels16_sse2;
            c->put_no_rnd_pixels_tab[0][0] = put_pixels16_sse2;
            c->avg_pixels_tab[0][0] = avg_pixels16_sse2;
            H264_QPEL_FUNCS(0, 0, sse2);
            }
        }
        if(mm_flags & AV_CPU_FLAG_SSE2){
<<<<<<< HEAD
            if (!h264_high_depth) {
=======
            if (!high_bit_depth) {
>>>>>>> b6675279
            H264_QPEL_FUNCS(0, 1, sse2);
            H264_QPEL_FUNCS(0, 2, sse2);
            H264_QPEL_FUNCS(0, 3, sse2);
            H264_QPEL_FUNCS(1, 1, sse2);
            H264_QPEL_FUNCS(1, 2, sse2);
            H264_QPEL_FUNCS(1, 3, sse2);
            H264_QPEL_FUNCS(2, 1, sse2);
            H264_QPEL_FUNCS(2, 2, sse2);
            H264_QPEL_FUNCS(2, 3, sse2);
            H264_QPEL_FUNCS(3, 1, sse2);
            H264_QPEL_FUNCS(3, 2, sse2);
            H264_QPEL_FUNCS(3, 3, sse2);
            }
        }
#if HAVE_SSSE3
        if(mm_flags & AV_CPU_FLAG_SSSE3){
<<<<<<< HEAD
            if (!h264_high_depth) {
=======
            if (!high_bit_depth) {
>>>>>>> b6675279
            H264_QPEL_FUNCS(1, 0, ssse3);
            H264_QPEL_FUNCS(1, 1, ssse3);
            H264_QPEL_FUNCS(1, 2, ssse3);
            H264_QPEL_FUNCS(1, 3, ssse3);
            H264_QPEL_FUNCS(2, 0, ssse3);
            H264_QPEL_FUNCS(2, 1, ssse3);
            H264_QPEL_FUNCS(2, 2, ssse3);
            H264_QPEL_FUNCS(2, 3, ssse3);
            H264_QPEL_FUNCS(3, 0, ssse3);
            H264_QPEL_FUNCS(3, 1, ssse3);
            H264_QPEL_FUNCS(3, 2, ssse3);
            H264_QPEL_FUNCS(3, 3, ssse3);
            }
<<<<<<< HEAD
#if HAVE_YASM
            if (!h264_high_depth) {
=======
            c->add_png_paeth_prediction= add_png_paeth_prediction_ssse3;
#if HAVE_YASM
            if (!high_bit_depth) {
>>>>>>> b6675279
            c->put_h264_chroma_pixels_tab[0]= ff_put_h264_chroma_mc8_ssse3_rnd;
            c->avg_h264_chroma_pixels_tab[0]= ff_avg_h264_chroma_mc8_ssse3_rnd;
            c->put_h264_chroma_pixels_tab[1]= ff_put_h264_chroma_mc4_ssse3;
            c->avg_h264_chroma_pixels_tab[1]= ff_avg_h264_chroma_mc4_ssse3;
            }
            c->add_hfyu_left_prediction = ff_add_hfyu_left_prediction_ssse3;
            if (mm_flags & AV_CPU_FLAG_SSE4) // not really sse4, just slow on Conroe
                c->add_hfyu_left_prediction = ff_add_hfyu_left_prediction_sse4;
#endif
        }
#endif

        if(mm_flags & AV_CPU_FLAG_3DNOW){
            c->vorbis_inverse_coupling = vorbis_inverse_coupling_3dnow;
            c->vector_fmul = vector_fmul_3dnow;
        }
        if(mm_flags & AV_CPU_FLAG_3DNOWEXT){
            c->vector_fmul_reverse = vector_fmul_reverse_3dnow2;
#if HAVE_6REGS
            c->vector_fmul_window = vector_fmul_window_3dnow2;
#endif
        }
        if(mm_flags & AV_CPU_FLAG_MMX2){
#if HAVE_YASM
            c->scalarproduct_int16 = ff_scalarproduct_int16_mmx2;
            c->scalarproduct_and_madd_int16 = ff_scalarproduct_and_madd_int16_mmx2;
            if (avctx->flags & CODEC_FLAG_BITEXACT) {
                c->apply_window_int16 = ff_apply_window_int16_mmxext_ba;
            } else {
                c->apply_window_int16 = ff_apply_window_int16_mmxext;
            }
#endif
        }
        if(mm_flags & AV_CPU_FLAG_SSE){
            c->vorbis_inverse_coupling = vorbis_inverse_coupling_sse;
            c->ac3_downmix = ac3_downmix_sse;
            c->vector_fmul = vector_fmul_sse;
            c->vector_fmul_reverse = vector_fmul_reverse_sse;
            c->vector_fmul_add = vector_fmul_add_sse;
#if HAVE_6REGS
            c->vector_fmul_window = vector_fmul_window_sse;
#endif
            c->vector_clipf = vector_clipf_sse;
#if HAVE_YASM
            c->scalarproduct_float = ff_scalarproduct_float_sse;
#endif
        }
        if(mm_flags & AV_CPU_FLAG_3DNOW)
            c->vector_fmul_add = vector_fmul_add_3dnow; // faster than sse
        if(mm_flags & AV_CPU_FLAG_SSE2){
#if HAVE_YASM
            c->scalarproduct_int16 = ff_scalarproduct_int16_sse2;
            c->scalarproduct_and_madd_int16 = ff_scalarproduct_and_madd_int16_sse2;
            if (avctx->flags & CODEC_FLAG_BITEXACT) {
                c->apply_window_int16 = ff_apply_window_int16_sse2_ba;
            } else {
                if (!(mm_flags & AV_CPU_FLAG_SSE2SLOW)) {
                    c->apply_window_int16 = ff_apply_window_int16_sse2;
                }
            }

<<<<<<< HEAD
            if (!h264_high_depth)
=======
            if (!high_bit_depth)
>>>>>>> b6675279
            c->emulated_edge_mc = emulated_edge_mc_sse;
            c->gmc= gmc_sse;
#endif
        }
        if (mm_flags & AV_CPU_FLAG_SSSE3) {
#if HAVE_YASM
            if (mm_flags & AV_CPU_FLAG_ATOM) {
                c->apply_window_int16 = ff_apply_window_int16_ssse3_atom;
            } else {
                c->apply_window_int16 = ff_apply_window_int16_ssse3;
            }
            if (!(mm_flags & (AV_CPU_FLAG_SSE42|AV_CPU_FLAG_3DNOW))) { // cachesplit
                c->scalarproduct_and_madd_int16 = ff_scalarproduct_and_madd_int16_ssse3;
            }
#endif
        }
    }

    if (CONFIG_ENCODERS)
        dsputilenc_init_mmx(c, avctx);

#if 0
    // for speed testing
    get_pixels = just_return;
    put_pixels_clamped = just_return;
    add_pixels_clamped = just_return;

    pix_abs16x16 = just_return;
    pix_abs16x16_x2 = just_return;
    pix_abs16x16_y2 = just_return;
    pix_abs16x16_xy2 = just_return;

    put_pixels_tab[0] = just_return;
    put_pixels_tab[1] = just_return;
    put_pixels_tab[2] = just_return;
    put_pixels_tab[3] = just_return;

    put_no_rnd_pixels_tab[0] = just_return;
    put_no_rnd_pixels_tab[1] = just_return;
    put_no_rnd_pixels_tab[2] = just_return;
    put_no_rnd_pixels_tab[3] = just_return;

    avg_pixels_tab[0] = just_return;
    avg_pixels_tab[1] = just_return;
    avg_pixels_tab[2] = just_return;
    avg_pixels_tab[3] = just_return;

    avg_no_rnd_pixels_tab[0] = just_return;
    avg_no_rnd_pixels_tab[1] = just_return;
    avg_no_rnd_pixels_tab[2] = just_return;
    avg_no_rnd_pixels_tab[3] = just_return;

    //av_fdct = just_return;
    //ff_idct = just_return;
#endif
}<|MERGE_RESOLUTION|>--- conflicted
+++ resolved
@@ -2322,11 +2322,7 @@
 void dsputil_init_mmx(DSPContext* c, AVCodecContext *avctx)
 {
     int mm_flags = av_get_cpu_flags();
-<<<<<<< HEAD
-    const int h264_high_depth = avctx->codec_id == CODEC_ID_H264 && avctx->bits_per_raw_sample > 8;
-=======
     const int high_bit_depth = avctx->codec_id == CODEC_ID_H264 && avctx->bits_per_raw_sample > 8;
->>>>>>> b6675279
 
     if (avctx->dsp_mask) {
         if (avctx->dsp_mask & AV_CPU_FLAG_FORCE)
@@ -2408,11 +2404,7 @@
         c->put_pixels_clamped = ff_put_pixels_clamped_mmx;
         c->put_signed_pixels_clamped = ff_put_signed_pixels_clamped_mmx;
         c->add_pixels_clamped = ff_add_pixels_clamped_mmx;
-<<<<<<< HEAD
-        if (!h264_high_depth) {
-=======
         if (!high_bit_depth) {
->>>>>>> b6675279
         c->clear_block  = clear_block_mmx;
         c->clear_blocks = clear_blocks_mmx;
         if ((mm_flags & AV_CPU_FLAG_SSE) &&
@@ -2429,11 +2421,7 @@
         c->PFX ## _pixels_tab[IDX][2] = PFX ## _pixels ## SIZE ## _y2_ ## CPU; \
         c->PFX ## _pixels_tab[IDX][3] = PFX ## _pixels ## SIZE ## _xy2_ ## CPU
 
-<<<<<<< HEAD
-        if (!h264_high_depth) {
-=======
         if (!high_bit_depth) {
->>>>>>> b6675279
         SET_HPEL_FUNCS(put, 0, 16, mmx);
         SET_HPEL_FUNCS(put_no_rnd, 0, 16, mmx);
         SET_HPEL_FUNCS(avg, 0, 16, mmx);
@@ -2448,21 +2436,13 @@
         c->gmc= gmc_mmx;
 #endif
 #if ARCH_X86_32 && HAVE_YASM
-<<<<<<< HEAD
-        if (!h264_high_depth)
-=======
         if (!high_bit_depth)
->>>>>>> b6675279
         c->emulated_edge_mc = emulated_edge_mc_mmx;
 #endif
 
         c->add_bytes= add_bytes_mmx;
 
-<<<<<<< HEAD
-        if (!h264_high_depth)
-=======
         if (!high_bit_depth)
->>>>>>> b6675279
         c->draw_edges = draw_edges_mmx;
 
         if (CONFIG_H263_DECODER || CONFIG_H263_ENCODER) {
@@ -2471,11 +2451,7 @@
         }
 
 #if HAVE_YASM
-<<<<<<< HEAD
-        if (!h264_high_depth) {
-=======
         if (!high_bit_depth) {
->>>>>>> b6675279
         c->put_h264_chroma_pixels_tab[0]= ff_put_h264_chroma_mc8_mmx_rnd;
         c->put_h264_chroma_pixels_tab[1]= ff_put_h264_chroma_mc4_mmx;
         }
@@ -2487,11 +2463,7 @@
         if (mm_flags & AV_CPU_FLAG_MMX2) {
             c->prefetch = prefetch_mmx2;
 
-<<<<<<< HEAD
-            if (!h264_high_depth) {
-=======
             if (!high_bit_depth) {
->>>>>>> b6675279
             c->put_pixels_tab[0][1] = put_pixels16_x2_mmx2;
             c->put_pixels_tab[0][2] = put_pixels16_y2_mmx2;
 
@@ -2508,11 +2480,7 @@
             }
 
             if(!(avctx->flags & CODEC_FLAG_BITEXACT)){
-<<<<<<< HEAD
-                if (!h264_high_depth) {
-=======
                 if (!high_bit_depth) {
->>>>>>> b6675279
                 c->put_no_rnd_pixels_tab[0][1] = put_no_rnd_pixels16_x2_mmx2;
                 c->put_no_rnd_pixels_tab[0][2] = put_no_rnd_pixels16_y2_mmx2;
                 c->put_no_rnd_pixels_tab[1][1] = put_no_rnd_pixels8_x2_mmx2;
@@ -2561,11 +2529,7 @@
             SET_QPEL_FUNCS(avg_qpel, 0, 16, mmx2);
             SET_QPEL_FUNCS(avg_qpel, 1, 8, mmx2);
 
-<<<<<<< HEAD
-            if (!h264_high_depth) {
-=======
             if (!high_bit_depth) {
->>>>>>> b6675279
             SET_QPEL_FUNCS(put_h264_qpel, 0, 16, mmx2);
             SET_QPEL_FUNCS(put_h264_qpel, 1, 8, mmx2);
             SET_QPEL_FUNCS(put_h264_qpel, 2, 4, mmx2);
@@ -2583,11 +2547,7 @@
             c->avg_rv40_chroma_pixels_tab[0]= ff_avg_rv40_chroma_mc8_mmx2;
             c->avg_rv40_chroma_pixels_tab[1]= ff_avg_rv40_chroma_mc4_mmx2;
 
-<<<<<<< HEAD
-            if (!h264_high_depth) {
-=======
             if (!high_bit_depth) {
->>>>>>> b6675279
             c->avg_h264_chroma_pixels_tab[0]= ff_avg_h264_chroma_mc8_mmx2_rnd;
             c->avg_h264_chroma_pixels_tab[1]= ff_avg_h264_chroma_mc4_mmx2;
             c->avg_h264_chroma_pixels_tab[2]= ff_avg_h264_chroma_mc2_mmx2;
@@ -2604,11 +2564,7 @@
         } else if (mm_flags & AV_CPU_FLAG_3DNOW) {
             c->prefetch = prefetch_3dnow;
 
-<<<<<<< HEAD
-            if (!h264_high_depth) {
-=======
             if (!high_bit_depth) {
->>>>>>> b6675279
             c->put_pixels_tab[0][1] = put_pixels16_x2_3dnow;
             c->put_pixels_tab[0][2] = put_pixels16_y2_3dnow;
 
@@ -2646,11 +2602,7 @@
             SET_QPEL_FUNCS(avg_qpel, 0, 16, 3dnow);
             SET_QPEL_FUNCS(avg_qpel, 1, 8, 3dnow);
 
-<<<<<<< HEAD
-            if (!h264_high_depth) {
-=======
             if (!high_bit_depth) {
->>>>>>> b6675279
             SET_QPEL_FUNCS(put_h264_qpel, 0, 16, 3dnow);
             SET_QPEL_FUNCS(put_h264_qpel, 1, 8, 3dnow);
             SET_QPEL_FUNCS(put_h264_qpel, 2, 4, 3dnow);
@@ -2665,11 +2617,7 @@
             SET_QPEL_FUNCS(avg_2tap_qpel, 1, 8, 3dnow);
 
 #if HAVE_YASM
-<<<<<<< HEAD
-            if (!h264_high_depth) {
-=======
             if (!high_bit_depth) {
->>>>>>> b6675279
             c->avg_h264_chroma_pixels_tab[0]= ff_avg_h264_chroma_mc8_3dnow_rnd;
             c->avg_h264_chroma_pixels_tab[1]= ff_avg_h264_chroma_mc4_3dnow;
             }
@@ -2687,11 +2635,7 @@
             c->avg_h264_qpel_pixels_tab[1][x+y*4] = avg_h264_qpel8_mc##x##y##_##CPU;
         if((mm_flags & AV_CPU_FLAG_SSE2) && !(mm_flags & AV_CPU_FLAG_3DNOW)){
             // these functions are slower than mmx on AMD, but faster on Intel
-<<<<<<< HEAD
-            if (!h264_high_depth) {
-=======
             if (!high_bit_depth) {
->>>>>>> b6675279
             c->put_pixels_tab[0][0] = put_pixels16_sse2;
             c->put_no_rnd_pixels_tab[0][0] = put_pixels16_sse2;
             c->avg_pixels_tab[0][0] = avg_pixels16_sse2;
@@ -2699,11 +2643,7 @@
             }
         }
         if(mm_flags & AV_CPU_FLAG_SSE2){
-<<<<<<< HEAD
-            if (!h264_high_depth) {
-=======
             if (!high_bit_depth) {
->>>>>>> b6675279
             H264_QPEL_FUNCS(0, 1, sse2);
             H264_QPEL_FUNCS(0, 2, sse2);
             H264_QPEL_FUNCS(0, 3, sse2);
@@ -2720,11 +2660,7 @@
         }
 #if HAVE_SSSE3
         if(mm_flags & AV_CPU_FLAG_SSSE3){
-<<<<<<< HEAD
-            if (!h264_high_depth) {
-=======
             if (!high_bit_depth) {
->>>>>>> b6675279
             H264_QPEL_FUNCS(1, 0, ssse3);
             H264_QPEL_FUNCS(1, 1, ssse3);
             H264_QPEL_FUNCS(1, 2, ssse3);
@@ -2738,14 +2674,8 @@
             H264_QPEL_FUNCS(3, 2, ssse3);
             H264_QPEL_FUNCS(3, 3, ssse3);
             }
-<<<<<<< HEAD
-#if HAVE_YASM
-            if (!h264_high_depth) {
-=======
-            c->add_png_paeth_prediction= add_png_paeth_prediction_ssse3;
 #if HAVE_YASM
             if (!high_bit_depth) {
->>>>>>> b6675279
             c->put_h264_chroma_pixels_tab[0]= ff_put_h264_chroma_mc8_ssse3_rnd;
             c->avg_h264_chroma_pixels_tab[0]= ff_avg_h264_chroma_mc8_ssse3_rnd;
             c->put_h264_chroma_pixels_tab[1]= ff_put_h264_chroma_mc4_ssse3;
@@ -2807,11 +2737,7 @@
                 }
             }
 
-<<<<<<< HEAD
-            if (!h264_high_depth)
-=======
             if (!high_bit_depth)
->>>>>>> b6675279
             c->emulated_edge_mc = emulated_edge_mc_sse;
             c->gmc= gmc_sse;
 #endif
