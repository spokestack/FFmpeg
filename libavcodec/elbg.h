--- conflicted
+++ resolved
@@ -38,35 +38,20 @@
  * @param rand_state A random number generator state. Should be already initialized by av_lfg_init().
  * @return < 0 in case of error, 0 otherwise
  */
-<<<<<<< HEAD
-void avpriv_do_elbg(int *points, int dim, int numpoints, int *codebook,
-                int numCB, int num_steps, int *closest_cb,
-                AVLFG *rand_state);
-=======
-int ff_do_elbg(int *points, int dim, int numpoints, int *codebook,
+int avpriv_do_elbg(int *points, int dim, int numpoints, int *codebook,
                int numCB, int num_steps, int *closest_cb,
                AVLFG *rand_state);
->>>>>>> ae2d41ec
 
 /**
  * Initialize the **codebook vector for the elbg algorithm. If you have already
  * a codebook and you want to refine it, you shouldn't call this function.
  * If numpoints < 8*numCB this function fills **codebook with random numbers.
-<<<<<<< HEAD
  * If not, it calls avpriv_do_elbg for a (smaller) random sample of the points in
  * **points. Get the same parameters as avpriv_do_elbg.
- */
-void avpriv_init_elbg(int *points, int dim, int numpoints, int *codebook,
-                  int numCB, int num_steps, int *closest_cb,
-                  AVLFG *rand_state);
-=======
- * If not, it calls ff_do_elbg for a (smaller) random sample of the points in
- * **points. Get the same parameters as ff_do_elbg.
  * @return < 0 in case of error, 0 otherwise
  */
-int ff_init_elbg(int *points, int dim, int numpoints, int *codebook,
+int avpriv_init_elbg(int *points, int dim, int numpoints, int *codebook,
                  int numCB, int num_steps, int *closest_cb,
                  AVLFG *rand_state);
->>>>>>> ae2d41ec
 
 #endif /* AVCODEC_ELBG_H */